--- conflicted
+++ resolved
@@ -41,12 +41,7 @@
 dnspython = "^2.1.0"
 ftrack-python-api = "^2.3.3"
 shotgun_api3 = {git = "https://github.com/shotgunsoftware/python-api.git", rev = "v3.3.3"}
-<<<<<<< HEAD
-openassetio = "^1.0.0"
-gazu = "^0.8.28"
-=======
 gazu = "^0.8.34"
->>>>>>> e9081dc0
 google-api-python-client = "^1.12.8" # sync server google support (should be separate?)
 jsonschema = "^2.6.0"
 keyring = "^22.0.1"
