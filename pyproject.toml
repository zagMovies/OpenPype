[tool.poetry]
name = "OpenPype"
version = "3.11.0-nightly.1" # OpenPype
description = "Open VFX and Animation pipeline with support."
authors = ["OpenPype Team <info@openpype.io>"]
license = "MIT License"
homepage = "https://openpype.io"
documentation = "https://openpype.io/docs/artist_getting_started"
repository = "https://github.com/pypeclub/openpype"
readme = "README.md"
keywords = ["Pipeline", "Avalon", "VFX", "animation", "automation", "tracking", "asset management"]
packages = [
    {include = "igniter"},
    {include = "repos"},
    {include = "tools"},
    {include = "tests"},
    {include = "docs"},
    {include = "openpype"},
    {include = "start.py"},
    {include = "LICENSE"},
    {include = "README.md"},
    {include = "setup.py"},
    {include = "pyproject.toml"},
    {include = "poetry.lock"}
]

[tool.poetry.scripts]
openpype = 'start:boot'

[tool.poetry.dependencies]
python = "3.7.*"
aiohttp = "^3.7"
aiohttp_json_rpc = "*" # TVPaint server
acre = { git = "https://github.com/pypeclub/acre.git" }
opentimelineio = { version = "0.14.0.dev1", source = "openpype" }
appdirs = "^1.4.3"
blessed = "^1.17" # openpype terminal formatting
coolname = "*"
clique = "1.6.*"
Click = "^7"
dnspython = "^2.1.0"
ftrack-python-api = "2.0.*"
<<<<<<< HEAD
shotgun_api3 = {git = "https://github.com/shotgunsoftware/python-api.git", rev = "v3.3.3"}
=======
gazu = "^0.8.28"
>>>>>>> 25fc9d27
google-api-python-client = "^1.12.8" # sync server google support (should be separate?)
jsonschema = "^2.6.0"
keyring = "^22.0.1"
log4mongo = "^1.7"
pathlib2= "^2.3.5" # deadline submit publish job only (single place, maybe not needed?)
Pillow = "^9.0" # used in TVPaint and for slates
pyblish-base = "^1.8.8"
pynput = "^1.7.2" # idle manager in tray
pymongo = "^3.11.2"
"Qt.py" = "^1.3.3"
qtpy = "^1.11.3"
qtawesome = "0.7.3"
speedcopy = "^2.1"
six = "^1.15"
semver = "^2.13.0" # for version resolution
wsrpc_aiohttp = "^3.1.1" # websocket server
pywin32 = { version = "301", markers = "sys_platform == 'win32'" }
jinxed = [
    { version = "^1.0.1", markers = "sys_platform == 'darwin'" },
    { version = "^1.0.1", markers = "sys_platform == 'linux'" }
]
python3-xlib = { version="*", markers = "sys_platform == 'linux'"}
enlighten = "^1.9.0"
slack-sdk = "^3.6.0"
requests = "^2.25.1"
pysftp = "^0.2.9"
dropbox = "^11.20.0"


[tool.poetry.dev-dependencies]
flake8 = "^3.7"
autopep8 = "^1.4"
coverage = "*"
cx_freeze = "~6.9"
GitPython = "^3.1.17"
jedi = "^0.13"
Jinja2 = "^2.11"
pycodestyle = "^2.5.0"
pydocstyle = "^3.0.0"
pylint = "^2.4.4"
pytest = "^6.1"
pytest-cov = "*"
pytest-print = "*"
Sphinx = "*"
sphinx-rtd-theme = "*"
sphinxcontrib-websupport = "*"
sphinx-qt-documentation = "*"
recommonmark = "*"
wheel = "*"
enlighten = "*"  # cool terminal progress bars
toml = "^0.10.2" # for parsing pyproject.toml

[tool.poetry.urls]
"Bug Tracker" = "https://github.com/pypeclub/openpype/issues"
"Discussions" = "https://github.com/pypeclub/openpype/discussions"

[[tool.poetry.source]]
name = "openpype"
url = "https://distribute.openpype.io/wheels/"
secondary = true

[build-system]
requires = ["poetry-core>=1.0.0"]
build-backend = "poetry.core.masonry.api"

[openpype]

[openpype.pyside2]
# note: in here we can use pip version specifiers as this is installed with pip until
# Poetry will support custom location (-t flag for pip)
# https://pip.pypa.io/en/stable/cli/pip_install/#requirement-specifiers
version = "==5.15.2"

[openpype.thirdparty.ffmpeg.windows]
url = "https://distribute.openpype.io/thirdparty/ffmpeg-4.4-windows.zip"
hash = "dd51ba29d64ee238e7c4c3c7301b19754c3f0ee2e2a729c20a0e2789e72db925"

[openpype.thirdparty.ffmpeg.linux]
url = "https://distribute.openpype.io/thirdparty/ffmpeg-4.4-linux.tgz"
hash = "10b9beda57cfbb69b9ed0ce896c0c8d99227b26ca8b9f611040c4752e365cbe9"

[openpype.thirdparty.ffmpeg.darwin]
url = "https://distribute.openpype.io/thirdparty/ffmpeg-4.4-macos.tgz"
hash = "95f43568338c275f80dc0cab1e1836a2e2270f856f0e7b204440d881dd74fbdb"

[openpype.thirdparty.oiio.windows]
url = "https://distribute.openpype.io/thirdparty/oiio_tools-2.3.10-windows.zip"
hash = "b9950f5d2fa3720b52b8be55bacf5f56d33f9e029d38ee86534995f3d8d253d2"

[openpype.thirdparty.oiio.linux]
url = "https://distribute.openpype.io/thirdparty/oiio_tools-2.2.12-linux.tgz"
hash = "de63a8bf7f6c45ff59ecafeba13123f710c2cbc1783ec9e0b938e980d4f5c37f"

[openpype.thirdparty.oiio.darwin]
url = "https://distribute.openpype.io/thirdparty/oiio-2.2.0-darwin.tgz"
hash = "sha256:..."

[tool.pyright]
include = [
    "igniter",
    "openpype",
    "repos",
    "vendor"
]
exclude = [
    "**/node_modules",
    "**/__pycache__"
]
ignore = ["website", "docs", ".git"]

reportMissingImports = true
reportMissingTypeStubs = false<|MERGE_RESOLUTION|>--- conflicted
+++ resolved
@@ -40,11 +40,8 @@
 Click = "^7"
 dnspython = "^2.1.0"
 ftrack-python-api = "2.0.*"
-<<<<<<< HEAD
 shotgun_api3 = {git = "https://github.com/shotgunsoftware/python-api.git", rev = "v3.3.3"}
-=======
 gazu = "^0.8.28"
->>>>>>> 25fc9d27
 google-api-python-client = "^1.12.8" # sync server google support (should be separate?)
 jsonschema = "^2.6.0"
 keyring = "^22.0.1"
