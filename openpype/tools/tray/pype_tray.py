--- conflicted
+++ resolved
@@ -9,19 +9,11 @@
 from Qt import QtCore, QtGui, QtWidgets
 
 import openpype.version
-<<<<<<< HEAD
-from openpype.api import (
-    resources,
-    get_system_settings
-)
-from openpype.lib import get_openpype_execute_args, Logger
-=======
 from openpype import resources, style
 from openpype.lib import (
     get_openpype_execute_args,
     Logger,
 )
->>>>>>> 6a6e3136
 from openpype.lib.openpype_version import (
     op_version_control_available,
     get_expected_version,
