import os
import logging
import shutil
import copy

import Qt
from Qt import QtWidgets, QtCore

from openpype.host import IWorkfileHost
from openpype.client import get_asset_by_id
from openpype.pipeline.workfile.lock_workfile import (
    is_workfile_locked,
    is_workfile_lock_enabled,
    is_workfile_locked_for_current_process
)
from openpype.tools.utils import PlaceholderLineEdit
from openpype.tools.utils.delegates import PrettyTimeDelegate
<<<<<<< HEAD
from openpype.lib import (
    emit_event,
    create_workdir_extra_folders,
)
=======
from openpype.lib import emit_event
from openpype.tools.workfiles.lock_dialog import WorkfileLockDialog
>>>>>>> 6a6e3136
from openpype.pipeline import (
    registered_host,
    legacy_io,
    Anatomy,
)
from openpype.pipeline.context_tools import (
    compute_session_changes,
    change_current_context
)
<<<<<<< HEAD
from openpype.pipeline.workfile import get_workfile_template_key
=======
from openpype.pipeline.workfile import (
    get_workfile_template_key,
    create_workdir_extra_folders,
)
>>>>>>> 6a6e3136

from .model import (
    WorkAreaFilesModel,
    PublishFilesModel,

    FILEPATH_ROLE,
    DATE_MODIFIED_ROLE,
)
from .save_as_dialog import SaveAsDialog

log = logging.getLogger(__name__)


class FilesView(QtWidgets.QTreeView):
    doubleClickedLeft = QtCore.Signal()
    doubleClickedRight = QtCore.Signal()

    def mouseDoubleClickEvent(self, event):
        if event.button() == QtCore.Qt.LeftButton:
            self.doubleClickedLeft.emit()

        elif event.button() == QtCore.Qt.RightButton:
            self.doubleClickedRight.emit()

        return super(FilesView, self).mouseDoubleClickEvent(event)


class SelectContextOverlay(QtWidgets.QFrame):
    def __init__(self, parent):
        super(SelectContextOverlay, self).__init__(parent)

        self.setObjectName("WorkfilesPublishedContextSelect")
        label_widget = QtWidgets.QLabel(
            "Please choose context on the left<br/>&lt",
            self
        )
        label_widget.setAlignment(QtCore.Qt.AlignCenter)

        layout = QtWidgets.QHBoxLayout(self)
        layout.addWidget(label_widget, 1, QtCore.Qt.AlignCenter)

        label_widget.setAttribute(QtCore.Qt.WA_TranslucentBackground)

        parent.installEventFilter(self)

    def eventFilter(self, obj, event):
        if event.type() == QtCore.QEvent.Resize:
            self.resize(obj.size())

        return super(SelectContextOverlay, self).eventFilter(obj, event)


class FilesWidget(QtWidgets.QWidget):
    """A widget displaying files that allows to save and open files."""
    file_selected = QtCore.Signal(str)
    file_opened = QtCore.Signal()
    workfile_created = QtCore.Signal(str)
    published_visible_changed = QtCore.Signal(bool)

    def __init__(self, parent):
        super(FilesWidget, self).__init__(parent)

        # Setup
        self._asset_id = None
        self._asset_doc = None
        self._task_name = None
        self._task_type = None

        # Pype's anatomy object for current project
        project_name = legacy_io.Session["AVALON_PROJECT"]
        self.anatomy = Anatomy(project_name)
        self.project_name = project_name
        # Template key used to get work template from anatomy templates
        self.template_key = "work"

        # This is not root but workfile directory
        self._workfiles_root = None
        self._workdir_path = None
        self.host = registered_host()
        self.host_name = os.environ["AVALON_APP"]

        # Whether to automatically select the latest modified
        # file on a refresh of the files model.
        self.auto_select_latest_modified = True

        # Avoid crash in Blender and store the message box
        # (setting parent doesn't work as it hides the message box)
        self._messagebox = None

        # Filtering input
        filter_widget = QtWidgets.QWidget(self)

        published_checkbox = QtWidgets.QCheckBox("Published", filter_widget)

        filter_input = PlaceholderLineEdit(filter_widget)
        filter_input.setPlaceholderText("Filter files..")

        filter_layout = QtWidgets.QHBoxLayout(filter_widget)
        filter_layout.setContentsMargins(0, 0, 0, 0)
        filter_layout.addWidget(filter_input, 1)
        filter_layout.addWidget(published_checkbox, 0)

        # Create the Files models
        extensions = set(self._get_host_extensions())

        views_widget = QtWidgets.QWidget(self)
        # --- Workarea view ---
        workarea_files_model = WorkAreaFilesModel(extensions)

        # Create proxy model for files to be able sort and filter
        workarea_proxy_model = QtCore.QSortFilterProxyModel()
        workarea_proxy_model.setSourceModel(workarea_files_model)
        workarea_proxy_model.setDynamicSortFilter(True)
        workarea_proxy_model.setSortCaseSensitivity(QtCore.Qt.CaseInsensitive)

        # Set up the file list tree view
        workarea_files_view = FilesView(views_widget)
        workarea_files_view.setModel(workarea_proxy_model)
        workarea_files_view.setSortingEnabled(True)
        workarea_files_view.setContextMenuPolicy(QtCore.Qt.CustomContextMenu)

        # Date modified delegate
        workarea_time_delegate = PrettyTimeDelegate()
        workarea_files_view.setItemDelegateForColumn(1, workarea_time_delegate)
        # smaller indentation
        workarea_files_view.setIndentation(3)

        # Default to a wider first filename column it is what we mostly care
        # about and the date modified is relatively small anyway.
        workarea_files_view.setColumnWidth(0, 330)

        # --- Publish files view ---
        publish_files_model = PublishFilesModel(
            extensions, legacy_io, self.anatomy
        )

        publish_proxy_model = QtCore.QSortFilterProxyModel()
        publish_proxy_model.setSourceModel(publish_files_model)
        publish_proxy_model.setDynamicSortFilter(True)
        publish_proxy_model.setSortCaseSensitivity(QtCore.Qt.CaseInsensitive)

        publish_files_view = FilesView(views_widget)
        publish_files_view.setModel(publish_proxy_model)

        publish_files_view.setSortingEnabled(True)
        publish_files_view.setContextMenuPolicy(QtCore.Qt.CustomContextMenu)

        # Date modified delegate
        publish_time_delegate = PrettyTimeDelegate()
        publish_files_view.setItemDelegateForColumn(1, publish_time_delegate)
        # smaller indentation
        publish_files_view.setIndentation(3)

        # Default to a wider first filename column it is what we mostly care
        # about and the date modified is relatively small anyway.
        publish_files_view.setColumnWidth(0, 330)

        publish_context_overlay = SelectContextOverlay(views_widget)
        publish_context_overlay.setVisible(False)

        views_layout = QtWidgets.QHBoxLayout(views_widget)
        views_layout.setContentsMargins(0, 0, 0, 0)
        views_layout.addWidget(workarea_files_view, 1)
        views_layout.addWidget(publish_files_view, 1)

        # Home Page
        # Build buttons widget for files widget
        btns_widget = QtWidgets.QWidget(self)

        workarea_btns_widget = QtWidgets.QWidget(btns_widget)
        btn_save = QtWidgets.QPushButton("Save As", workarea_btns_widget)
        btn_browse = QtWidgets.QPushButton("Browse", workarea_btns_widget)
        btn_open = QtWidgets.QPushButton("Open", workarea_btns_widget)

        workarea_btns_layout = QtWidgets.QHBoxLayout(workarea_btns_widget)
        workarea_btns_layout.setContentsMargins(0, 0, 0, 0)
        workarea_btns_layout.addWidget(btn_open, 1)
        workarea_btns_layout.addWidget(btn_browse, 1)
        workarea_btns_layout.addWidget(btn_save, 1)

        publish_btns_widget = QtWidgets.QWidget(btns_widget)
        btn_save_as_published = QtWidgets.QPushButton(
            "Copy && Open", publish_btns_widget
        )
        btn_change_context = QtWidgets.QPushButton(
            "Choose different context", publish_btns_widget
        )
        btn_select_context_published = QtWidgets.QPushButton(
            "Copy && Open", publish_btns_widget
        )
        btn_cancel_published = QtWidgets.QPushButton(
            "Cancel", publish_btns_widget
        )

        publish_btns_layout = QtWidgets.QHBoxLayout(publish_btns_widget)
        publish_btns_layout.setContentsMargins(0, 0, 0, 0)
        publish_btns_layout.addWidget(btn_save_as_published, 1)
        publish_btns_layout.addWidget(btn_change_context, 1)
        publish_btns_layout.addWidget(btn_select_context_published, 1)
        publish_btns_layout.addWidget(btn_cancel_published, 1)

        btns_layout = QtWidgets.QHBoxLayout(btns_widget)
        btns_layout.setContentsMargins(0, 0, 0, 0)
        btns_layout.addWidget(workarea_btns_widget, 1)
        btns_layout.addWidget(publish_btns_widget, 1)

        # Build files widgets for home page
        main_layout = QtWidgets.QVBoxLayout(self)
        main_layout.setContentsMargins(0, 0, 0, 0)
        main_layout.addWidget(filter_widget, 0)
        main_layout.addWidget(views_widget, 1)
        main_layout.addWidget(btns_widget, 0)

        # Register signal callbacks
        published_checkbox.stateChanged.connect(self._on_published_change)
        filter_input.textChanged.connect(self._on_filter_text_change)

        workarea_files_view.doubleClickedLeft.connect(
            self._on_workarea_open_pressed
        )
        workarea_files_view.customContextMenuRequested.connect(
            self._on_workarea_context_menu
        )
        workarea_files_view.selectionModel().selectionChanged.connect(
            self.on_file_select
        )

        btn_open.pressed.connect(self._on_workarea_open_pressed)
        btn_browse.pressed.connect(self.on_browse_pressed)
        btn_save.pressed.connect(self._on_save_as_pressed)
        btn_save_as_published.pressed.connect(
            self._on_published_save_as_pressed
        )
        btn_change_context.pressed.connect(
            self._on_publish_change_context_pressed
        )
        btn_select_context_published.pressed.connect(
            self._on_publish_select_context_pressed
        )
        btn_cancel_published.pressed.connect(
            self._on_publish_cancel_pressed
        )

        # Store attributes
        self._published_checkbox = published_checkbox
        self._filter_input = filter_input

        self._workarea_time_delegate = workarea_time_delegate
        self._workarea_files_view = workarea_files_view
        self._workarea_files_model = workarea_files_model
        self._workarea_proxy_model = workarea_proxy_model

        self._publish_time_delegate = publish_time_delegate
        self._publish_files_view = publish_files_view
        self._publish_files_model = publish_files_model
        self._publish_proxy_model = publish_proxy_model

        self._publish_context_overlay = publish_context_overlay

        self._workarea_btns_widget = workarea_btns_widget
        self._publish_btns_widget = publish_btns_widget
        self._btn_open = btn_open
        self._btn_browse = btn_browse
        self._btn_save = btn_save

        self._btn_save_as_published = btn_save_as_published
        self._btn_change_context = btn_change_context
        self._btn_select_context_published = btn_select_context_published
        self._btn_cancel_published = btn_cancel_published

        # Create a proxy widget for files widget
        self.setFocusProxy(btn_open)

        # Hide publish files widgets
        publish_files_view.setVisible(False)
        publish_btns_widget.setVisible(False)
        btn_select_context_published.setVisible(False)
        btn_cancel_published.setVisible(False)

        self._publish_context_select_mode = False

    @property
    def published_enabled(self):
        return self._published_checkbox.isChecked()

    def _on_published_change(self):
        published_enabled = self.published_enabled

        self._workarea_files_view.setVisible(not published_enabled)
        self._workarea_btns_widget.setVisible(not published_enabled)

        self._publish_files_view.setVisible(published_enabled)
        self._publish_btns_widget.setVisible(published_enabled)

        self._update_filtering()
        self._update_asset_task()

        self.published_visible_changed.emit(published_enabled)

        self._select_last_modified_file()

    def _on_filter_text_change(self):
        self._update_filtering()

    def _update_filtering(self):
        text = self._filter_input.text()
        if self.published_enabled:
            self._publish_proxy_model.setFilterFixedString(text)
        else:
            self._workarea_proxy_model.setFilterFixedString(text)

    def set_save_enabled(self, enabled):
        self._btn_save.setEnabled(enabled)
        if not enabled and self._published_checkbox.isChecked():
            self._published_checkbox.setChecked(False)
        self._published_checkbox.setVisible(enabled)

    def set_asset_task(self, asset_id, task_name, task_type):
        if asset_id != self._asset_id:
            self._asset_doc = None
        self._asset_id = asset_id
        self._task_name = task_name
        self._task_type = task_type
        self._update_asset_task()

    def _update_asset_task(self):
        if self.published_enabled and not self._publish_context_select_mode:
            self._publish_files_model.set_context(
                self._asset_id, self._task_name
            )
            has_valid_items = self._publish_files_model.has_valid_items()
            self._btn_save_as_published.setEnabled(has_valid_items)
            self._btn_change_context.setEnabled(has_valid_items)

        else:
            # Define a custom session so we can query the work root
            # for a "Work area" that is not our current Session.
            # This way we can browse it even before we enter it.
            if self._asset_id and self._task_name and self._task_type:
                session = self._get_session()
                self._workdir_path = session["AVALON_WORKDIR"]
                self._workfiles_root = self.host.work_root(session)
                self._workarea_files_model.set_root(self._workfiles_root)

            else:
                self._workarea_files_model.set_root(None)

            # Disable/Enable buttons based on available files in model
            has_valid_items = self._workarea_files_model.has_valid_items()
            self._btn_browse.setEnabled(has_valid_items)
            self._btn_open.setEnabled(has_valid_items)

            if self._publish_context_select_mode:
                self._btn_select_context_published.setEnabled(
                    bool(self._asset_id) and bool(self._task_name)
                )
                return

        # Manually trigger file selection
        if not has_valid_items:
            self.on_file_select()

    def _get_asset_doc(self):
        if self._asset_id is None:
            return None

        if self._asset_doc is None:
            self._asset_doc = get_asset_by_id(
                self.project_name, self._asset_id
            )

        return self._asset_doc

    def _get_session(self):
        """Return a modified session for the current asset and task"""

        session = legacy_io.Session.copy()
        self.template_key = get_workfile_template_key(
            self._task_type,
            self.host_name,
            project_name=self.project_name
        )
        changes = compute_session_changes(
            session,
            self._get_asset_doc(),
            self._task_name,
            template_key=self.template_key
        )
        session.update(changes)

        return session

    def _enter_session(self):
        """Enter the asset and task session currently selected"""

        session = legacy_io.Session.copy()
        changes = compute_session_changes(
            session,
            self._get_asset_doc(),
            self._task_name,
            template_key=self.template_key
        )
        if not changes:
            # Return early if we're already in the right Session context
            # to avoid any unwanted Task Changed callbacks to be triggered.
            return

        change_current_context(
            self._get_asset_doc(),
            self._task_name,
            template_key=self.template_key
        )

    def _get_event_context_data(self):
        asset_id = None
        asset_name = None
        asset_doc = self._get_asset_doc()
        if asset_doc:
            asset_id = asset_doc["_id"]
            asset_name = asset_doc["name"]
        return {
            "project_name": self.project_name,
            "asset_id": asset_id,
            "asset_name": asset_name,
            "task_name": self._task_name,
            "host_name": self.host_name
        }

    def _is_workfile_locked(self, filepath):
        if not is_workfile_lock_enabled(self.host_name, self.project_name):
            return False
        if not is_workfile_locked(filepath):
            return False
        return not is_workfile_locked_for_current_process(filepath)

    def open_file(self, filepath):
        host = self.host
        if self._is_workfile_locked(filepath):
            # add lockfile dialog
            WorkfileLockDialog(filepath)

        if isinstance(host, IWorkfileHost):
            has_unsaved_changes = host.workfile_has_unsaved_changes()
        else:
            has_unsaved_changes = host.has_unsaved_changes()

        if has_unsaved_changes:
            result = self.save_changes_prompt()
            if result is None:
                # Cancel operation
                return False

            # Save first if has changes
            if result:
                if isinstance(host, IWorkfileHost):
                    current_file = host.get_current_workfile()
                else:
                    current_file = host.current_file()
                if not current_file:
                    # If the user requested to save the current scene
                    # we can't actually automatically do so if the current
                    # file has not been saved with a name yet. So we'll have
                    # to opt out.
                    log.error("Can't save scene with no filename. Please "
                              "first save your work file using 'Save As'.")
                    return

                # Save current scene, continue to open file
                if isinstance(host, IWorkfileHost):
                    host.save_workfile(current_file)
                else:
                    host.save_file(current_file)

        event_data_before = self._get_event_context_data()
        event_data_before["filepath"] = filepath
        event_data_after = copy.deepcopy(event_data_before)
        emit_event(
            "workfile.open.before",
            event_data_before,
            source="workfiles.tool"
        )
        self._enter_session()
        if isinstance(host, IWorkfileHost):
            host.open_workfile(filepath)
        else:
            host.open_file(filepath)
        emit_event(
            "workfile.open.after",
            event_data_after,
            source="workfiles.tool"
        )
        self.file_opened.emit()

    def save_changes_prompt(self):
        self._messagebox = messagebox = QtWidgets.QMessageBox(parent=self)
        messagebox.setWindowFlags(messagebox.windowFlags() |
                                  QtCore.Qt.FramelessWindowHint)
        messagebox.setIcon(messagebox.Warning)
        messagebox.setWindowTitle("Unsaved Changes!")
        messagebox.setText(
            "There are unsaved changes to the current file."
            "\nDo you want to save the changes?"
        )
        messagebox.setStandardButtons(
            messagebox.Yes | messagebox.No | messagebox.Cancel
        )

        result = messagebox.exec_()
        if result == messagebox.Yes:
            return True
        if result == messagebox.No:
            return False
        return None

    def get_filename(self):
        """Show save dialog to define filename for save or duplicate

        Returns:
            str: The filename to create.

        """
        session = self._get_session()

        if self.published_enabled:
            filepath = self._get_selected_filepath()
            extensions = [os.path.splitext(filepath)[1]]
        else:
            extensions = self._get_host_extensions()

        window = SaveAsDialog(
            parent=self,
            root=self._workfiles_root,
            anatomy=self.anatomy,
            template_key=self.template_key,
            extensions=extensions,
            session=session
        )
        window.exec_()

        return window.get_result()

    def on_duplicate_pressed(self):
        work_file = self.get_filename()
        if not work_file:
            return

        src = self._get_selected_filepath()
        dst = os.path.join(self._workfiles_root, work_file)
        shutil.copyfile(src, dst)

        self.workfile_created.emit(dst)

        self.refresh()

    def _get_selected_filepath(self):
        """Return current filepath selected in view"""
        if self.published_enabled:
            source_view = self._publish_files_view
        else:
            source_view = self._workarea_files_view
        selection = source_view.selectionModel()
        index = selection.currentIndex()
        if not index.isValid():
            return

        return index.data(FILEPATH_ROLE)

    def _on_workarea_open_pressed(self):
        path = self._get_selected_filepath()
        if not path:
            print("No file selected to open..")
            return

        self.open_file(path)

    def _get_host_extensions(self):
        if isinstance(self.host, IWorkfileHost):
            return self.host.get_workfile_extensions()
        return self.host.file_extensions()

    def on_browse_pressed(self):
        ext_filter = "Work File (*{0})".format(
            " *".join(self._get_host_extensions())
        )
        kwargs = {
            "caption": "Work Files",
            "filter": ext_filter
        }
        if Qt.__binding__ in ("PySide", "PySide2"):
            kwargs["dir"] = self._workfiles_root
        else:
            kwargs["directory"] = self._workfiles_root

        work_file = QtWidgets.QFileDialog.getOpenFileName(**kwargs)[0]
        if work_file:
            self.open_file(work_file)

    def _on_save_as_pressed(self):
        self._save_as_with_dialog()

    def _save_as_with_dialog(self):
        work_filename = self.get_filename()
        if not work_filename:
            return None

        src_path = self._get_selected_filepath()

        # Trigger before save event
        event_data_before = self._get_event_context_data()
        event_data_before.update({
            "filename": work_filename,
            "workdir_path": self._workdir_path
        })
        emit_event(
            "workfile.save.before",
            event_data_before,
            source="workfiles.tool"
        )

        # Make sure workfiles root is updated
        # - this triggers 'workio.work_root(...)' which may change value of
        #   '_workfiles_root'
        self.set_asset_task(
            self._asset_id, self._task_name, self._task_type
        )

        # Create workfiles root folder
        if not os.path.exists(self._workfiles_root):
            log.debug("Initializing Work Directory: %s", self._workfiles_root)
            os.makedirs(self._workfiles_root)

        # Prepare full path to workfile and save it
        filepath = os.path.join(
            os.path.normpath(self._workfiles_root), work_filename
        )

        # Update session if context has changed
        self._enter_session()

        if not self.published_enabled:
            if isinstance(self.host, IWorkfileHost):
                self.host.save_workfile(filepath)
            else:
                self.host.save_file(filepath)
        else:
            shutil.copyfile(src_path, filepath)
            if isinstance(self.host, IWorkfileHost):
                self.host.open_workfile(filepath)
            else:
                self.host.open_file(filepath)

        # Create extra folders
        create_workdir_extra_folders(
            self._workdir_path,
            self.host_name,
            self._task_type,
            self._task_name,
            self.project_name
        )
        event_data_after = self._get_event_context_data()
        event_data_after.update({
            "filename": work_filename,
            "workdir_path": self._workdir_path
        })
        # Trigger after save events
        emit_event(
            "workfile.save.after",
            event_data_after,
            source="workfiles.tool"
        )

        self.workfile_created.emit(filepath)
        # Refresh files model
        if self.published_enabled:
            self._published_checkbox.setChecked(False)
        else:
            self.refresh()
        return filepath

    def _on_published_save_as_pressed(self):
        self._save_as_with_dialog()

    def _set_publish_context_select_mode(self, enabled):
        self._publish_context_select_mode = enabled

        # Show buttons related to context selection
        self._publish_context_overlay.setVisible(enabled)
        self._btn_cancel_published.setVisible(enabled)
        self._btn_select_context_published.setVisible(enabled)
        # Change enabled state based on select context
        self._btn_select_context_published.setEnabled(
            bool(self._asset_id) and bool(self._task_name)
        )

        self._btn_save_as_published.setVisible(not enabled)
        self._btn_change_context.setVisible(not enabled)

        # Change views and disable workarea view if enabled
        self._workarea_files_view.setEnabled(not enabled)
        if self.published_enabled:
            self._workarea_files_view.setVisible(enabled)
            self._publish_files_view.setVisible(not enabled)
        else:
            self._workarea_files_view.setVisible(True)
            self._publish_files_view.setVisible(False)

        # Disable filter widgets
        self._published_checkbox.setEnabled(not enabled)
        self._filter_input.setEnabled(not enabled)

    def _on_publish_change_context_pressed(self):
        self._set_publish_context_select_mode(True)

    def _on_publish_select_context_pressed(self):
        result = self._save_as_with_dialog()
        if result is not None:
            self._set_publish_context_select_mode(False)
            self._update_asset_task()

    def _on_publish_cancel_pressed(self):
        self._set_publish_context_select_mode(False)
        self._update_asset_task()

    def on_file_select(self):
        self.file_selected.emit(self._get_selected_filepath())

    def refresh(self):
        """Refresh listed files for current selection in the interface"""
        if self.published_enabled:
            self._publish_files_model.refresh()
        else:
            self._workarea_files_model.refresh()

        if self.auto_select_latest_modified:
            self._select_last_modified_file()

    def _on_workarea_context_menu(self, point):
        index = self._workarea_files_view.indexAt(point)
        if not index.isValid():
            return

        if not index.flags() & QtCore.Qt.ItemIsEnabled:
            return

        menu = QtWidgets.QMenu(self)

        # Duplicate
        action = QtWidgets.QAction("Duplicate", menu)
        tip = "Duplicate selected file."
        action.setToolTip(tip)
        action.setStatusTip(tip)
        action.triggered.connect(self.on_duplicate_pressed)
        menu.addAction(action)

        # Show the context action menu
        global_point = self._workarea_files_view.mapToGlobal(point)
        action = menu.exec_(global_point)
        if not action:
            return

    def _select_last_modified_file(self):
        """Utility function to select the file with latest date modified"""
        if self.published_enabled:
            source_view = self._publish_files_view
        else:
            source_view = self._workarea_files_view
        model = source_view.model()

        highest_index = None
        highest = 0
        for row in range(model.rowCount()):
            index = model.index(row, 0, parent=QtCore.QModelIndex())
            if not index.isValid():
                continue

            modified = index.data(DATE_MODIFIED_ROLE)
            if modified is not None and modified > highest:
                highest_index = index
                highest = modified

        if highest_index:
            source_view.setCurrentIndex(highest_index)<|MERGE_RESOLUTION|>--- conflicted
+++ resolved
@@ -15,15 +15,8 @@
 )
 from openpype.tools.utils import PlaceholderLineEdit
 from openpype.tools.utils.delegates import PrettyTimeDelegate
-<<<<<<< HEAD
-from openpype.lib import (
-    emit_event,
-    create_workdir_extra_folders,
-)
-=======
 from openpype.lib import emit_event
 from openpype.tools.workfiles.lock_dialog import WorkfileLockDialog
->>>>>>> 6a6e3136
 from openpype.pipeline import (
     registered_host,
     legacy_io,
@@ -33,14 +26,10 @@
     compute_session_changes,
     change_current_context
 )
-<<<<<<< HEAD
-from openpype.pipeline.workfile import get_workfile_template_key
-=======
 from openpype.pipeline.workfile import (
     get_workfile_template_key,
     create_workdir_extra_folders,
 )
->>>>>>> 6a6e3136
 
 from .model import (
     WorkAreaFilesModel,
