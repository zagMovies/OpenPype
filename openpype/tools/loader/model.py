--- conflicted
+++ resolved
@@ -484,8 +484,6 @@
 
             last_versions_by_subset_id[subset_id] = hero_version
 
-<<<<<<< HEAD
-=======
         # Check loaded subsets
         loaded_subset_ids = set()
         ids = self._loaded_representation_ids
@@ -507,7 +505,6 @@
         if self._doc_fetching_stop:
             return
 
->>>>>>> 6a6e3136
         repre_info_by_version_id = {}
         if self.sync_server.enabled:
             versions_by_id = {}
@@ -535,12 +532,8 @@
             "subset_docs_by_id": subset_docs_by_id,
             "subset_families": subset_families,
             "last_versions_by_subset_id": last_versions_by_subset_id,
-<<<<<<< HEAD
-            "repre_info_by_version_id": repre_info_by_version_id
-=======
             "repre_info_by_version_id": repre_info_by_version_id,
             "subsets_loaded_by_id": loaded_subset_ids
->>>>>>> 6a6e3136
         }
 
         self.doc_fetched.emit()
