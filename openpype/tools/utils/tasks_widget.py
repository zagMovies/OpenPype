--- conflicted
+++ resolved
@@ -233,14 +233,11 @@
         self._last_selected_task_name = None
 
     def _create_source_model(self):
-<<<<<<< HEAD
-=======
         """Create source model of tasks widget.
 
         Model must have available 'refresh' method and 'set_asset_id' to change
         context of asset.
         """
->>>>>>> c6f62453
         return TasksModel(self._dbcon)
 
     def _create_proxy_model(self, source_model):
