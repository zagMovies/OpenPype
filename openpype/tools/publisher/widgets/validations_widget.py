--- conflicted
+++ resolved
@@ -81,13 +81,14 @@
 
         items = []
         context_validation = False
-<<<<<<< HEAD
         for error_item in error_info["error_items"]:
             context_validation = error_item.context_validation
             if context_validation:
                 toggle_instance_btn.setArrowType(QtCore.Qt.NoArrow)
                 description = self._prepare_description(error_item)
                 help_text_by_instance_id[None] = description
+                # Add fake item to have minimum size hint of view widget
+                items.append(QtGui.QStandardItem("Context"))
                 continue
 
             label = error_item.instance_label
@@ -100,32 +101,6 @@
             items.append(item)
             description = self._prepare_description(error_item)
             help_text_by_instance_id[error_item.instance_id] = description
-=======
-        items = []
-        if (
-            not error_info
-            or (len(error_info) == 1 and error_info[0][0] is None)
-        ):
-            context_validation = True
-            toggle_instance_btn.setArrowType(QtCore.Qt.NoArrow)
-            description = self._prepare_description(error_info[0][1])
-            help_text_by_instance_id[None] = description
-            # Add fake item to have minimum size hint of view widget
-            items.append(QtGui.QStandardItem("Context"))
-
-        else:
-            for instance, exception in error_info:
-                label = instance.data.get("label") or instance.data.get("name")
-                item = QtGui.QStandardItem(label)
-                item.setFlags(
-                    QtCore.Qt.ItemIsEnabled | QtCore.Qt.ItemIsSelectable
-                )
-                item.setData(label, QtCore.Qt.ToolTipRole)
-                item.setData(instance.id, INSTANCE_ID_ROLE)
-                items.append(item)
-                description = self._prepare_description(exception)
-                help_text_by_instance_id[instance.id] = description
->>>>>>> baa8643f
 
         if items:
             root_item = instances_model.invisibleRootItem()
