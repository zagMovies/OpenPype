# -*- coding: utf-8 -*-
import os
import re
import copy
import functools
import collections
from Qt import QtWidgets, QtCore, QtGui
import qtawesome

from openpype.widgets.attribute_defs import create_widget_for_attr_def
from openpype.tools import resources
from openpype.tools.flickcharm import FlickCharm
from openpype.tools.utils import (
    PlaceholderLineEdit,
    IconButton,
    PixmapLabel,
    BaseClickableFrame,
    set_style_property,
)
from openpype.style import get_objected_colors
from openpype.pipeline.create import (
    SUBSET_NAME_ALLOWED_SYMBOLS,
    TaskNotSetError,
)
from .assets_widget import AssetsDialog
from .tasks_widget import TasksModel
from .icons import (
    get_pixmap,
    get_icon_path
)

from ..constants import (
    VARIANT_TOOLTIP
)


class PublishPixmapLabel(PixmapLabel):
    def _get_pix_size(self):
        size = self.fontMetrics().height()
        size += size % 2
        return size, size


class IconValuePixmapLabel(PublishPixmapLabel):
    """Label resizing to width and height of font.

    Handle icon parsing from creators/instances. Using of QAwesome module
    of path to images.
    """
    fa_prefixes = ["", "fa."]
    default_size = 200

    def __init__(self, icon_def, parent):
        source_pixmap = self._parse_icon_def(icon_def)

        super(IconValuePixmapLabel, self).__init__(source_pixmap, parent)

    def set_icon_def(self, icon_def):
        """Set icon by it's definition name.

        Args:
            icon_def (str): Name of FontAwesome icon or path to image.
        """
        source_pixmap = self._parse_icon_def(icon_def)
        self.set_source_pixmap(source_pixmap)

    def _default_pixmap(self):
        pix = QtGui.QPixmap(1, 1)
        pix.fill(QtCore.Qt.transparent)
        return pix

    def _parse_icon_def(self, icon_def):
        if not icon_def:
            return self._default_pixmap()

        if isinstance(icon_def, QtGui.QPixmap):
            return icon_def

        if isinstance(icon_def, QtGui.QIcon):
            return icon_def.pixmap(self.default_size, self.default_size)

        try:
            if os.path.exists(icon_def):
                return QtGui.QPixmap(icon_def)
        except Exception:
            # TODO logging
            pass

        for prefix in self.fa_prefixes:
            try:
                icon_name = "{}{}".format(prefix, icon_def)
                icon = qtawesome.icon(icon_name, color="white")
                return icon.pixmap(self.default_size, self.default_size)
            except Exception:
                # TODO logging
                continue

        return self._default_pixmap()


class ContextWarningLabel(PublishPixmapLabel):
    """Pixmap label with warning icon."""
    def __init__(self, parent):
        pix = get_pixmap("warning")

        super(ContextWarningLabel, self).__init__(pix, parent)

        self.setToolTip(
            "Contain invalid context. Please check details."
        )
        self.setObjectName("FamilyIconLabel")


class PublishIconBtn(IconButton):
    """Button using alpha of source image to redraw with different color.

    Main class for buttons showed in publisher.

    TODO:
    Add different states:
    - normal           : before publishing
    - publishing       : publishing is running
    - validation error : validation error happened
    - error            : other error happened
    - success          : publishing finished
    """
    def __init__(self, pixmap_path, *args, **kwargs):
        super(PublishIconBtn, self).__init__(*args, **kwargs)

        colors = get_objected_colors()
        icon = self.generate_icon(
            pixmap_path,
            enabled_color=colors["font"].get_qcolor(),
            disabled_color=colors["font-disabled"].get_qcolor())
        self.setIcon(icon)

    def generate_icon(self, pixmap_path, enabled_color, disabled_color):
        icon = QtGui.QIcon()
        image = QtGui.QImage(pixmap_path)
        enabled_pixmap = self.paint_image_with_color(image, enabled_color)
        icon.addPixmap(enabled_pixmap, icon.Normal)
        disabled_pixmap = self.paint_image_with_color(image, disabled_color)
        icon.addPixmap(disabled_pixmap, icon.Disabled)
        return icon

    @staticmethod
    def paint_image_with_color(image, color):
        """Redraw image with single color using it's alpha.

        It is expected that input image is singlecolor image with alpha.

        Args:
            image (QImage): Loaded image with alpha.
            color (QColor): Color that will be used to paint image.
        """
        width = image.width()
        height = image.height()
        partition = 8
        part_w = int(width / partition)
        part_h = int(height / partition)
        part_w -= part_w % 2
        part_h -= part_h % 2
        scaled_image = image.scaled(
            width - (2 * part_w),
            height - (2 * part_h),
            QtCore.Qt.IgnoreAspectRatio,
            QtCore.Qt.SmoothTransformation
        )
        alpha_mask = scaled_image.createAlphaMask()
        alpha_region = QtGui.QRegion(QtGui.QBitmap.fromImage(alpha_mask))
        alpha_region.translate(part_w, part_h)

        pixmap = QtGui.QPixmap(width, height)
        pixmap.fill(QtCore.Qt.transparent)

        painter = QtGui.QPainter(pixmap)
        painter.setClipRegion(alpha_region)
        painter.setPen(QtCore.Qt.NoPen)
        painter.setBrush(color)
        painter.drawRect(QtCore.QRect(0, 0, width, height))
        painter.end()

        return pixmap


class CreateBtn(PublishIconBtn):
    """Create instance button."""

    def __init__(self, parent=None):
        icon_path = get_icon_path("create")
        super(CreateBtn, self).__init__(icon_path, "Create", parent)
        self.setToolTip("Create new subset/s")
        self.setLayoutDirection(QtCore.Qt.RightToLeft)


class ResetBtn(PublishIconBtn):
    """Publish reset button."""
    def __init__(self, parent=None):
        icon_path = get_icon_path("refresh")
        super(ResetBtn, self).__init__(icon_path, parent)
        self.setToolTip("Refresh publishing")


class StopBtn(PublishIconBtn):
    """Publish stop button."""
    def __init__(self, parent):
        icon_path = get_icon_path("stop")
        super(StopBtn, self).__init__(icon_path, parent)
        self.setToolTip("Stop/Pause publishing")


class ValidateBtn(PublishIconBtn):
    """Publish validate button."""
    def __init__(self, parent=None):
        icon_path = get_icon_path("validate")
        super(ValidateBtn, self).__init__(icon_path, parent)
        self.setToolTip("Validate")


class PublishBtn(PublishIconBtn):
    """Publish start publish button."""
    def __init__(self, parent=None):
        icon_path = get_icon_path("play")
        super(PublishBtn, self).__init__(icon_path, "Publish", parent)
        self.setToolTip("Publish")


class CreateInstanceBtn(PublishIconBtn):
    """Create add button."""
    def __init__(self, parent=None):
        icon_path = get_icon_path("add")
        super(CreateInstanceBtn, self).__init__(icon_path, parent)
        self.setToolTip("Create new instance")


class PublishReportBtn(PublishIconBtn):
    """Publish report button."""

    triggered = QtCore.Signal(str)

    def __init__(self, parent=None):
        icon_path = get_icon_path("view_report")
        super(PublishReportBtn, self).__init__(icon_path, parent)
        self.setToolTip("Copy report")
        self._actions = []

    def add_action(self, label, identifier):
        action = QtWidgets.QAction(label)
        action.setData(identifier)
        action.triggered.connect(
            functools.partial(self._on_action_trigger, action)
        )
        self._actions.append(action)

    def _on_action_trigger(self, action):
        identifier = action.data()
        self.triggered.emit(identifier)

    def mouseReleaseEvent(self, event):
        super(PublishReportBtn, self).mouseReleaseEvent(event)
        menu = QtWidgets.QMenu(self)
        menu.addActions(self._actions)
        menu.exec_(event.globalPos())


class RemoveInstanceBtn(PublishIconBtn):
    """Create remove button."""
    def __init__(self, parent=None):
        icon_path = resources.get_icon_path("delete")
        super(RemoveInstanceBtn, self).__init__(icon_path, parent)
        self.setToolTip("Remove selected instances")


class ChangeViewBtn(PublishIconBtn):
    """Create toggle view button."""
    def __init__(self, parent=None):
        icon_path = get_icon_path("change_view")
        super(ChangeViewBtn, self).__init__(icon_path, parent)
        self.setToolTip("Swap between views")


class AbstractInstanceView(QtWidgets.QWidget):
    """Abstract class for instance view in creation part."""
    selection_changed = QtCore.Signal()
    active_changed = QtCore.Signal()
    # Refreshed attribute is not changed by view itself
    # - widget which triggers `refresh` is changing the state
    # TODO store that information in widget which cares about refreshing
    refreshed = False

    def set_refreshed(self, refreshed):
        """View is refreshed with last instances.

        Views are not updated all the time. Only if are visible.
        """
        self.refreshed = refreshed

    def refresh(self):
        """Refresh instances in the view from current `CreatedContext`."""
        raise NotImplementedError((
            "{} Method 'refresh' is not implemented."
        ).format(self.__class__.__name__))

    def get_selected_items(self):
        """Selected instances required for callbacks.

        Example: When delete button is clicked to know what should be deleted.
        """
        raise NotImplementedError((
            "{} Method 'get_selected_items' is not implemented."
        ).format(self.__class__.__name__))


class ClickableLineEdit(QtWidgets.QLineEdit):
    """QLineEdit capturing left mouse click.

    Triggers `clicked` signal on mouse click.
    """
    clicked = QtCore.Signal()

    def __init__(self, *args, **kwargs):
        super(ClickableLineEdit, self).__init__(*args, **kwargs)
        self.setReadOnly(True)
        self._mouse_pressed = False

    def mousePressEvent(self, event):
        if event.button() == QtCore.Qt.LeftButton:
            self._mouse_pressed = True
        event.accept()

    def mouseMoveEvent(self, event):
        event.accept()

    def mouseReleaseEvent(self, event):
        if self._mouse_pressed:
            self._mouse_pressed = False
            if self.rect().contains(event.pos()):
                self.clicked.emit()
        event.accept()

    def mouseDoubleClickEvent(self, event):
        event.accept()


class AssetsField(BaseClickableFrame):
    """Field where asset name of selected instance/s is showed.

    Click on the field will trigger `AssetsDialog`.
    """
    value_changed = QtCore.Signal()

    def __init__(self, controller, parent):
        super(AssetsField, self).__init__(parent)
        self.setObjectName("AssetNameInputWidget")

        # Don't use 'self' for parent!
        # - this widget has specific styles
        dialog = AssetsDialog(controller, parent)

        name_input = ClickableLineEdit(self)
        name_input.setObjectName("AssetNameInput")

        icon_name = "fa.window-maximize"
        icon = qtawesome.icon(icon_name, color="white")
        icon_btn = QtWidgets.QPushButton(self)
        icon_btn.setIcon(icon)
        icon_btn.setObjectName("AssetNameInputButton")

        layout = QtWidgets.QHBoxLayout(self)
        layout.setContentsMargins(0, 0, 0, 0)
        layout.setSpacing(0)
        layout.addWidget(name_input, 1)
        layout.addWidget(icon_btn, 0)

        # Make sure all widgets are vertically extended to highest widget
        for widget in (
            name_input,
            icon_btn
        ):
            size_policy = widget.sizePolicy()
            size_policy.setVerticalPolicy(size_policy.MinimumExpanding)
            widget.setSizePolicy(size_policy)
        name_input.clicked.connect(self._mouse_release_callback)
        icon_btn.clicked.connect(self._mouse_release_callback)
        dialog.finished.connect(self._on_dialog_finish)

        self._dialog = dialog
        self._name_input = name_input
        self._icon_btn = icon_btn

        self._origin_value = []
        self._origin_selection = []
        self._selected_items = []
        self._has_value_changed = False
        self._is_valid = True
        self._multiselection_text = None

    def _on_dialog_finish(self, result):
        if not result:
            return

        asset_name = self._dialog.get_selected_asset()
        if asset_name is None:
            return

        self._selected_items = [asset_name]
        self._has_value_changed = (
            self._origin_value != self._selected_items
        )
        self.set_text(asset_name)
        self._set_is_valid(True)

        self.value_changed.emit()

    def _mouse_release_callback(self):
        self._dialog.set_selected_assets(self._selected_items)
        self._dialog.open()

    def set_multiselection_text(self, text):
        """Change text for multiselection of different assets.

        When there are selected multiple instances at once and they don't have
        same asset in context.
        """
        self._multiselection_text = text

    def _set_is_valid(self, valid):
        if valid == self._is_valid:
            return
        self._is_valid = valid
        state = ""
        if not valid:
            state = "invalid"
        self._set_state_property(state)

    def _set_state_property(self, state):
        set_style_property(self, "state", state)
        set_style_property(self._name_input, "state", state)
        set_style_property(self._icon_btn, "state", state)

    def is_valid(self):
        """Is asset valid."""
        return self._is_valid

    def has_value_changed(self):
        """Value of asset has changed."""
        return self._has_value_changed

    def get_selected_items(self):
        """Selected asset names."""
        return list(self._selected_items)

    def set_text(self, text):
        """Set text in text field.

        Does not change selected items (assets).
        """
        self._name_input.setText(text)

    def set_selected_items(self, asset_names=None):
        """Set asset names for selection of instances.

        Passed asset names are validated and if there are 2 or more different
        asset names then multiselection text is shown.

        Args:
            asset_names (list, tuple, set, NoneType): List of asset names.
        """
        if asset_names is None:
            asset_names = []

        self._has_value_changed = False
        self._origin_value = list(asset_names)
        self._selected_items = list(asset_names)
        is_valid = True
        if not asset_names:
            self.set_text("")

        elif len(asset_names) == 1:
            asset_name = tuple(asset_names)[0]
            is_valid = self._dialog.name_is_valid(asset_name)
            self.set_text(asset_name)
        else:
            for asset_name in asset_names:
                is_valid = self._dialog.name_is_valid(asset_name)
                if not is_valid:
                    break

            multiselection_text = self._multiselection_text
            if multiselection_text is None:
                multiselection_text = "|".join(asset_names)
            self.set_text(multiselection_text)

        self._set_is_valid(is_valid)

    def reset_to_origin(self):
        """Change to asset names set with last `set_selected_items` call."""
        self.set_selected_items(self._origin_value)


class TasksComboboxProxy(QtCore.QSortFilterProxyModel):
    def __init__(self, *args, **kwargs):
        super(TasksComboboxProxy, self).__init__(*args, **kwargs)
        self._filter_empty = False

    def set_filter_empty(self, filter_empty):
        if self._filter_empty is filter_empty:
            return
        self._filter_empty = filter_empty
        self.invalidate()

    def filterAcceptsRow(self, source_row, parent_index):
        if self._filter_empty:
            model = self.sourceModel()
            source_index = model.index(
                source_row, self.filterKeyColumn(), parent_index
            )
            if not source_index.data(QtCore.Qt.DisplayRole):
                return False
        return True


class TasksCombobox(QtWidgets.QComboBox):
    """Combobox to show tasks for selected instances.

    Combobox gives ability to select only from intersection of task names for
    asset names in selected instances.

    If asset names in selected instances does not have same tasks then combobox
    will be empty.
    """
    value_changed = QtCore.Signal()

    def __init__(self, controller, parent):
        super(TasksCombobox, self).__init__(parent)
        self.setObjectName("TasksCombobox")

        # Set empty delegate to propagate stylesheet to a combobox
        delegate = QtWidgets.QStyledItemDelegate()
        self.setItemDelegate(delegate)

        model = TasksModel(controller, True)
        proxy_model = TasksComboboxProxy()
        proxy_model.setSourceModel(model)
        self.setModel(proxy_model)

        self.currentIndexChanged.connect(self._on_index_change)

        self._delegate = delegate
        self._model = model
        self._proxy_model = proxy_model
        self._origin_value = []
        self._origin_selection = []
        self._selected_items = []
        self._has_value_changed = False
        self._ignore_index_change = False
        self._multiselection_text = None
        self._is_valid = True

        self._text = None

    def set_invalid_empty_task(self, invalid=True):
        self._proxy_model.set_filter_empty(invalid)
        if invalid:
            self._set_is_valid(False)
            self.set_text("< One or more subsets require Task selected >")
        else:
            self.set_text(None)

    def set_multiselection_text(self, text):
        """Change text shown when multiple different tasks are in context."""
        self._multiselection_text = text

    def _on_index_change(self):
        if self._ignore_index_change:
            return

        self.set_text(None)
        text = self.currentText()
        idx = self.findText(text)
        if idx < 0:
            return

        self._set_is_valid(True)
        self._selected_items = [text]
        self._has_value_changed = (
            self._origin_selection != self._selected_items
        )

        self.value_changed.emit()

    def set_text(self, text):
        """Set context shown in combobox without changing selected items."""
        if text == self._text:
            return

        self._text = text
        self.repaint()

    def paintEvent(self, event):
        """Paint custom text without using QLineEdit.

        The easiest way how to draw custom text in combobox and keep combobox
        properties and event handling.
        """
        painter = QtGui.QPainter(self)
        painter.setPen(self.palette().color(QtGui.QPalette.Text))
        opt = QtWidgets.QStyleOptionComboBox()
        self.initStyleOption(opt)
        if self._text is not None:
            opt.currentText = self._text

        style = self.style()
        style.drawComplexControl(
            QtWidgets.QStyle.CC_ComboBox, opt, painter, self
        )
        style.drawControl(
            QtWidgets.QStyle.CE_ComboBoxLabel, opt, painter, self
        )

    def is_valid(self):
        """Are all selected items valid."""
        return self._is_valid

    def has_value_changed(self):
        """Did selection of task changed."""
        return self._has_value_changed

    def _set_is_valid(self, valid):
        if valid == self._is_valid:
            return
        self._is_valid = valid
        state = ""
        if not valid:
            state = "invalid"
        self._set_state_property(state)

    def _set_state_property(self, state):
        current_value = self.property("state")
        if current_value != state:
            self.setProperty("state", state)
            self.style().polish(self)

    def get_selected_items(self):
        """Get selected tasks.

        If value has changed then will return list with single item.

        Returns:
            list: Selected tasks.
        """
        return list(self._selected_items)

    def set_asset_names(self, asset_names):
        """Set asset names for which should show tasks."""
        self._ignore_index_change = True

        self._model.set_asset_names(asset_names)
        self._proxy_model.set_filter_empty(False)
        self._proxy_model.sort(0)

        self._ignore_index_change = False

        # It is a bug if not exactly one asset got here
        if len(asset_names) != 1:
            self.set_selected_item("")
            self._set_is_valid(False)
            return

        asset_name = tuple(asset_names)[0]

        is_valid = False
        if self._selected_items:
            is_valid = True

        valid_task_names = []
        for task_name in self._selected_items:
            _is_valid = self._model.is_task_name_valid(asset_name, task_name)
            if _is_valid:
                valid_task_names.append(task_name)
            else:
                is_valid = _is_valid

        self._selected_items = valid_task_names
        if len(self._selected_items) == 0:
            self.set_selected_item("")

        elif len(self._selected_items) == 1:
            self.set_selected_item(self._selected_items[0])

        else:
            multiselection_text = self._multiselection_text
            if multiselection_text is None:
                multiselection_text = "|".join(self._selected_items)
            self.set_selected_item(multiselection_text)

        self._set_is_valid(is_valid)

    def set_selected_items(self, asset_task_combinations=None):
        """Set items for selected instances.

        Args:
            asset_task_combinations (list): List of tuples. Each item in
                the list contain asset name and task name.
        """
        self._proxy_model.set_filter_empty(False)
        self._proxy_model.sort(0)

        if asset_task_combinations is None:
            asset_task_combinations = []

        task_names = set()
        task_names_by_asset_name = collections.defaultdict(set)
        for asset_name, task_name in asset_task_combinations:
            task_names.add(task_name)
            task_names_by_asset_name[asset_name].add(task_name)
        asset_names = set(task_names_by_asset_name.keys())

        self._ignore_index_change = True

        self._model.set_asset_names(asset_names)

        self._has_value_changed = False

        self._origin_value = copy.deepcopy(asset_task_combinations)

        self._origin_selection = list(task_names)
        self._selected_items = list(task_names)
        # Reset current index
        self.setCurrentIndex(-1)
        is_valid = True
        if not task_names:
            self.set_selected_item("")

        elif len(task_names) == 1:
            task_name = tuple(task_names)[0]
            idx = self.findText(task_name)
            is_valid = not idx < 0
            if not is_valid and len(asset_names) > 1:
                is_valid = self._validate_task_names_by_asset_names(
                    task_names_by_asset_name
                )
            self.set_selected_item(task_name)

        else:
            for task_name in task_names:
                idx = self.findText(task_name)
                is_valid = not idx < 0
                if not is_valid:
                    break

            if not is_valid and len(asset_names) > 1:
                is_valid = self._validate_task_names_by_asset_names(
                    task_names_by_asset_name
                )
            multiselection_text = self._multiselection_text
            if multiselection_text is None:
                multiselection_text = "|".join(task_names)
            self.set_selected_item(multiselection_text)

        self._set_is_valid(is_valid)

        self._ignore_index_change = False

        self.value_changed.emit()

    def _validate_task_names_by_asset_names(self, task_names_by_asset_name):
        for asset_name, task_names in task_names_by_asset_name.items():
            for task_name in task_names:
                if not self._model.is_task_name_valid(asset_name, task_name):
                    return False
        return True

    def set_selected_item(self, item_name):
        """Set task which is set on selected instance.

        Args:
            item_name(str): Task name which should be selected.
        """
        idx = self.findText(item_name)
        # Set current index (must be set to -1 if is invalid)
        self.setCurrentIndex(idx)
        self.set_text(item_name)

    def reset_to_origin(self):
        """Change to task names set with last `set_selected_items` call."""
        self.set_selected_items(self._origin_value)


class VariantInputWidget(PlaceholderLineEdit):
    """Input widget for variant."""
    value_changed = QtCore.Signal()

    def __init__(self, parent):
        super(VariantInputWidget, self).__init__(parent)

        self.setObjectName("VariantInput")
        self.setToolTip(VARIANT_TOOLTIP)

        name_pattern = "^[{}]*$".format(SUBSET_NAME_ALLOWED_SYMBOLS)
        self._name_pattern = name_pattern
        self._compiled_name_pattern = re.compile(name_pattern)

        self._origin_value = []
        self._current_value = []

        self._ignore_value_change = False
        self._has_value_changed = False
        self._multiselection_text = None

        self._is_valid = True

        self.textChanged.connect(self._on_text_change)

    def is_valid(self):
        """Is variant text valid."""
        return self._is_valid

    def has_value_changed(self):
        """Value of variant has changed."""
        return self._has_value_changed

    def _set_state_property(self, state):
        current_value = self.property("state")
        if current_value != state:
            self.setProperty("state", state)
            self.style().polish(self)

    def set_multiselection_text(self, text):
        """Change text of multiselection."""
        self._multiselection_text = text

    def _set_is_valid(self, valid):
        if valid == self._is_valid:
            return
        self._is_valid = valid
        state = ""
        if not valid:
            state = "invalid"
        self._set_state_property(state)

    def _on_text_change(self):
        if self._ignore_value_change:
            return

        is_valid = bool(self._compiled_name_pattern.match(self.text()))
        self._set_is_valid(is_valid)

        self._current_value = [self.text()]
        self._has_value_changed = self._current_value != self._origin_value

        self.value_changed.emit()

    def reset_to_origin(self):
        """Set origin value of selected instances."""
        self.set_value(self._origin_value)

    def get_value(self):
        """Get current value.

        Origin value returned if didn't change.
        """
        return copy.deepcopy(self._current_value)

    def set_value(self, variants=None):
        """Set value of currently selected instances."""
        if variants is None:
            variants = []

        self._ignore_value_change = True

        self._has_value_changed = False

        self._origin_value = list(variants)
        self._current_value = list(variants)

        self.setPlaceholderText("")
        if not variants:
            self.setText("")

        elif len(variants) == 1:
            self.setText(self._current_value[0])

        else:
            multiselection_text = self._multiselection_text
            if multiselection_text is None:
                multiselection_text = "|".join(variants)
            self.setText("")
            self.setPlaceholderText(multiselection_text)

        self._ignore_value_change = False


class MultipleItemWidget(QtWidgets.QWidget):
    """Widget for immutable text which can have more than one value.

    Content may be bigger than widget's size and does not have scroll but has
    flick widget on top (is possible to move around with clicked mouse).
    """

    def __init__(self, parent):
        super(MultipleItemWidget, self).__init__(parent)

        model = QtGui.QStandardItemModel()

        view = QtWidgets.QListView(self)
        view.setObjectName("MultipleItemView")
        view.setLayoutMode(QtWidgets.QListView.Batched)
        view.setViewMode(QtWidgets.QListView.IconMode)
        view.setResizeMode(QtWidgets.QListView.Adjust)
        view.setWrapping(False)
        view.setSpacing(2)
        view.setModel(model)
        view.setHorizontalScrollBarPolicy(QtCore.Qt.ScrollBarAlwaysOff)
        view.setVerticalScrollBarPolicy(QtCore.Qt.ScrollBarAlwaysOff)

        flick = FlickCharm(parent=view)
        flick.activateOn(view)

        layout = QtWidgets.QHBoxLayout(self)
        layout.setContentsMargins(0, 0, 0, 0)
        layout.addWidget(view)

        model.rowsInserted.connect(self._on_insert)

        self._view = view
        self._model = model

        self._value = []

    def _on_insert(self):
        self._update_size()

    def _update_size(self):
        model = self._view.model()
        if model.rowCount() == 0:
            return
        height = self._view.sizeHintForRow(0)
        self.setMaximumHeight(height + (2 * self._view.spacing()))

    def showEvent(self, event):
        super(MultipleItemWidget, self).showEvent(event)
        tmp_item = None
        if not self._value:
            # Add temp item to be able calculate maximum height of widget
            tmp_item = QtGui.QStandardItem("tmp")
            self._model.appendRow(tmp_item)
            self._update_size()

        if tmp_item is not None:
            self._model.clear()

    def resizeEvent(self, event):
        super(MultipleItemWidget, self).resizeEvent(event)
        self._update_size()

    def set_value(self, value=None):
        """Set value/s of currently selected instance."""
        if value is None:
            value = []
        self._value = value

        self._model.clear()
        for item_text in value:
            item = QtGui.QStandardItem(item_text)
            item.setEditable(False)
            item.setSelectable(False)
            self._model.appendRow(item)


class GlobalAttrsWidget(QtWidgets.QWidget):
    """Global attributes mainly to define context and subset name of instances.

    Subset name is or may be affected on context. Gives abiity to modify
    context and subset name of instance. This change is not autopromoted but
    must be submitted.

    Warning: Until artist hit `Submit` changes must not be propagated to
    instance data.

    Global attributes contain these widgets:
    Variant:      [  text input  ]
    Asset:        [ asset dialog ]
    Task:         [   combobox   ]
    Family:       [   immutable  ]
    Subset name:  [   immutable  ]
                     [Submit] [Cancel]
    """
    instance_context_changed = QtCore.Signal()

    multiselection_text = "< Multiselection >"
    unknown_value = "N/A"

    def __init__(self, controller, parent):
        super(GlobalAttrsWidget, self).__init__(parent)

        self._controller = controller
        self._current_instances = []

        variant_input = VariantInputWidget(self)
        asset_value_widget = AssetsField(controller, self)
        task_value_widget = TasksCombobox(controller, self)
        family_value_widget = MultipleItemWidget(self)
        subset_value_widget = MultipleItemWidget(self)

        variant_input.set_multiselection_text(self.multiselection_text)
        asset_value_widget.set_multiselection_text(self.multiselection_text)
        task_value_widget.set_multiselection_text(self.multiselection_text)

        variant_input.set_value()
        asset_value_widget.set_selected_items()
        task_value_widget.set_selected_items()
        family_value_widget.set_value()
        subset_value_widget.set_value()

        submit_btn = QtWidgets.QPushButton("Confirm", self)
        cancel_btn = QtWidgets.QPushButton("Cancel", self)
        submit_btn.setEnabled(False)
        cancel_btn.setEnabled(False)

        btns_layout = QtWidgets.QHBoxLayout()
        btns_layout.setContentsMargins(0, 0, 0, 0)
        btns_layout.addStretch(1)
        btns_layout.addWidget(submit_btn)
        btns_layout.addWidget(cancel_btn)

        main_layout = QtWidgets.QFormLayout(self)
        main_layout.addRow("Variant", variant_input)
        main_layout.addRow("Asset", asset_value_widget)
        main_layout.addRow("Task", task_value_widget)
        main_layout.addRow("Family", family_value_widget)
        main_layout.addRow("Subset", subset_value_widget)
        main_layout.addRow(btns_layout)

        variant_input.value_changed.connect(self._on_variant_change)
        asset_value_widget.value_changed.connect(self._on_asset_change)
        task_value_widget.value_changed.connect(self._on_task_change)
        submit_btn.clicked.connect(self._on_submit)
        cancel_btn.clicked.connect(self._on_cancel)

        self.variant_input = variant_input
        self.asset_value_widget = asset_value_widget
        self.task_value_widget = task_value_widget
        self.family_value_widget = family_value_widget
        self.subset_value_widget = subset_value_widget
        self.submit_btn = submit_btn
        self.cancel_btn = cancel_btn

    def _on_submit(self):
        """Commit changes for selected instances."""
        variant_value = None
        asset_name = None
        task_name = None
        if self.variant_input.has_value_changed():
            variant_value = self.variant_input.get_value()[0]

        if self.asset_value_widget.has_value_changed():
            asset_name = self.asset_value_widget.get_selected_items()[0]

        if self.task_value_widget.has_value_changed():
            task_name = self.task_value_widget.get_selected_items()[0]

        subset_names = set()
        invalid_tasks = False
        for instance in self._current_instances:
            new_variant_value = instance.get("variant")
            new_asset_name = instance.get("asset")
            new_task_name = instance.get("task")
            if variant_value is not None:
                new_variant_value = variant_value

            if asset_name is not None:
                new_asset_name = asset_name

            if task_name is not None:
                new_task_name = task_name

            try:
<<<<<<< HEAD
                new_subset_name = self._controller.get_subset_name(
                    instance.creator_identifier,
                    new_variant_value,
                    new_task_name,
                    new_asset_name,
                    instance.id
=======
                new_subset_name = instance.creator.get_subset_name(
                    new_variant_value,
                    new_task_name,
                    asset_doc,
                    project_name,
                    instance=instance
>>>>>>> 89d4989f
                )
            except TaskNotSetError:
                invalid_tasks = True
                instance.set_task_invalid(True)
                subset_names.add(instance["subset"])
                continue

            subset_names.add(new_subset_name)
            if variant_value is not None:
                instance["variant"] = variant_value

            if asset_name is not None:
                instance["asset"] = asset_name
                instance.set_asset_invalid(False)

            if task_name is not None:
                instance["task"] = task_name or None
                instance.set_task_invalid(False)

            instance["subset"] = new_subset_name

        if invalid_tasks:
            self.task_value_widget.set_invalid_empty_task()

        self.subset_value_widget.set_value(subset_names)

        self._set_btns_enabled(False)
        self._set_btns_visible(invalid_tasks)

        self.instance_context_changed.emit()

    def _on_cancel(self):
        """Cancel changes and set back to their irigin value."""
        self.variant_input.reset_to_origin()
        self.asset_value_widget.reset_to_origin()
        self.task_value_widget.reset_to_origin()
        self._set_btns_enabled(False)

    def _on_value_change(self):
        any_invalid = (
            not self.variant_input.is_valid()
            or not self.asset_value_widget.is_valid()
            or not self.task_value_widget.is_valid()
        )
        any_changed = (
            self.variant_input.has_value_changed()
            or self.asset_value_widget.has_value_changed()
            or self.task_value_widget.has_value_changed()
        )
        self._set_btns_visible(any_changed or any_invalid)
        self.cancel_btn.setEnabled(any_changed)
        self.submit_btn.setEnabled(not any_invalid)

    def _on_variant_change(self):
        self._on_value_change()

    def _on_asset_change(self):
        asset_names = self.asset_value_widget.get_selected_items()
        self.task_value_widget.set_asset_names(asset_names)
        self._on_value_change()

    def _on_task_change(self):
        self._on_value_change()

    def _set_btns_visible(self, visible):
        self.cancel_btn.setVisible(visible)
        self.submit_btn.setVisible(visible)

    def _set_btns_enabled(self, enabled):
        self.cancel_btn.setEnabled(enabled)
        self.submit_btn.setEnabled(enabled)

    def set_current_instances(self, instances):
        """Set currently selected instances.

        Args:
            instances(list<CreatedInstance>): List of selected instances.
                Empty instances tells that nothing or context is selected.
        """
        self._set_btns_visible(False)

        self._current_instances = instances

        asset_names = set()
        variants = set()
        families = set()
        subset_names = set()

        editable = True
        if len(instances) == 0:
            editable = False

        asset_task_combinations = []
        for instance in instances:
            if instance.creator is None:
                editable = False

            variants.add(instance.get("variant") or self.unknown_value)
            families.add(instance.get("family") or self.unknown_value)
            asset_name = instance.get("asset") or self.unknown_value
            task_name = instance.get("task") or ""
            asset_names.add(asset_name)
            asset_task_combinations.append((asset_name, task_name))
            subset_names.add(instance.get("subset") or self.unknown_value)

        self.variant_input.set_value(variants)

        # Set context of asset widget
        self.asset_value_widget.set_selected_items(asset_names)
        # Set context of task widget
        self.task_value_widget.set_selected_items(asset_task_combinations)
        self.family_value_widget.set_value(families)
        self.subset_value_widget.set_value(subset_names)

        self.variant_input.setEnabled(editable)
        self.asset_value_widget.setEnabled(editable)
        self.task_value_widget.setEnabled(editable)


class CreatorAttrsWidget(QtWidgets.QWidget):
    """Widget showing creator specific attributes for selected instances.

    Attributes are defined on creator so are dynamic. Their look and type is
    based on attribute definitions that are defined in
    `~/openpype/pipeline/lib/attribute_definitions.py` and their widget
    representation in `~/openpype/widgets/attribute_defs/*`.

    Widgets are disabled if context of instance is not valid.

    Definitions are shown for all instance no matter if they are created with
    different creators. If creator have same (similar) definitions their
    widgets are merged into one (different label does not count).
    """

    def __init__(self, controller, parent):
        super(CreatorAttrsWidget, self).__init__(parent)

        scroll_area = QtWidgets.QScrollArea(self)
        scroll_area.setWidgetResizable(True)

        main_layout = QtWidgets.QHBoxLayout(self)
        main_layout.setContentsMargins(0, 0, 0, 0)
        main_layout.setSpacing(0)
        main_layout.addWidget(scroll_area, 1)

        self._main_layout = main_layout

        self._controller = controller
        self._scroll_area = scroll_area

        self._attr_def_id_to_instances = {}
        self._attr_def_id_to_attr_def = {}

        # To store content of scroll area to prevent garbage collection
        self._content_widget = None

    def set_instances_valid(self, valid):
        """Change valid state of current instances."""
        if (
            self._content_widget is not None
            and self._content_widget.isEnabled() != valid
        ):
            self._content_widget.setEnabled(valid)

    def set_current_instances(self, instances):
        """Set current instances for which are attribute definitions shown."""
        prev_content_widget = self._scroll_area.widget()
        if prev_content_widget:
            self._scroll_area.takeWidget()
            prev_content_widget.hide()
            prev_content_widget.deleteLater()

        self._content_widget = None
        self._attr_def_id_to_instances = {}
        self._attr_def_id_to_attr_def = {}

        result = self._controller.get_creator_attribute_definitions(
            instances
        )

        content_widget = QtWidgets.QWidget(self._scroll_area)
        content_layout = QtWidgets.QGridLayout(content_widget)
        content_layout.setColumnStretch(0, 0)
        content_layout.setColumnStretch(1, 1)
        content_layout.setAlignment(QtCore.Qt.AlignTop)

        row = 0
        for attr_def, attr_instances, values in result:
            widget = create_widget_for_attr_def(attr_def, content_widget)
            if attr_def.is_value_def:
                if len(values) == 1:
                    value = values[0]
                    if value is not None:
                        widget.set_value(values[0])
                else:
                    widget.set_value(values, True)

            expand_cols = 2
            if attr_def.is_value_def and attr_def.is_label_horizontal:
                expand_cols = 1

            col_num = 2 - expand_cols

            label = attr_def.label or attr_def.key
            if label:
                label_widget = QtWidgets.QLabel(label, self)
                content_layout.addWidget(
                    label_widget, row, 0, 1, expand_cols
                )
                if not attr_def.is_label_horizontal:
                    row += 1

            content_layout.addWidget(
                widget, row, col_num, 1, expand_cols
            )

            row += 1

            widget.value_changed.connect(self._input_value_changed)
            self._attr_def_id_to_instances[attr_def.id] = attr_instances
            self._attr_def_id_to_attr_def[attr_def.id] = attr_def

        self._scroll_area.setWidget(content_widget)
        self._content_widget = content_widget

    def _input_value_changed(self, value, attr_id):
        instances = self._attr_def_id_to_instances.get(attr_id)
        attr_def = self._attr_def_id_to_attr_def.get(attr_id)
        if not instances or not attr_def:
            return

        for instance in instances:
            creator_attributes = instance["creator_attributes"]
            if attr_def.key in creator_attributes:
                creator_attributes[attr_def.key] = value


class PublishPluginAttrsWidget(QtWidgets.QWidget):
    """Widget showing publsish plugin attributes for selected instances.

    Attributes are defined on publish plugins. Publihs plugin may define
    attribute definitions but must inherit `OpenPypePyblishPluginMixin`
    (~/openpype/pipeline/publish). At the moment requires to implement
    `get_attribute_defs` and `convert_attribute_values` class methods.

    Look and type of attributes is based on attribute definitions that are
    defined in `~/openpype/pipeline/lib/attribute_definitions.py` and their
    widget representation in `~/openpype/widgets/attribute_defs/*`.

    Widgets are disabled if context of instance is not valid.

    Definitions are shown for all instance no matter if they have different
    families. Similar definitions are merged into one (different label
    does not count).
    """
    def __init__(self, controller, parent):
        super(PublishPluginAttrsWidget, self).__init__(parent)

        scroll_area = QtWidgets.QScrollArea(self)
        scroll_area.setWidgetResizable(True)

        main_layout = QtWidgets.QHBoxLayout(self)
        main_layout.setContentsMargins(0, 0, 0, 0)
        main_layout.setSpacing(0)
        main_layout.addWidget(scroll_area, 1)

        self._main_layout = main_layout

        self._controller = controller
        self._scroll_area = scroll_area

        self._attr_def_id_to_instances = {}
        self._attr_def_id_to_attr_def = {}
        self._attr_def_id_to_plugin_name = {}

        # Store content of scroll area to prevent garbage collection
        self._content_widget = None

    def set_instances_valid(self, valid):
        """Change valid state of current instances."""
        if (
            self._content_widget is not None
            and self._content_widget.isEnabled() != valid
        ):
            self._content_widget.setEnabled(valid)

    def set_current_instances(self, instances, context_selected):
        """Set current instances for which are attribute definitions shown."""
        prev_content_widget = self._scroll_area.widget()
        if prev_content_widget:
            self._scroll_area.takeWidget()
            prev_content_widget.hide()
            prev_content_widget.deleteLater()

        self._content_widget = None

        self._attr_def_id_to_instances = {}
        self._attr_def_id_to_attr_def = {}
        self._attr_def_id_to_plugin_name = {}

        result = self._controller.get_publish_attribute_definitions(
            instances, context_selected
        )

        content_widget = QtWidgets.QWidget(self._scroll_area)
        content_layout = QtWidgets.QFormLayout(content_widget)
        for plugin_name, attr_defs, all_plugin_values in result:
            plugin_values = all_plugin_values[plugin_name]

            for attr_def in attr_defs:
                widget = create_widget_for_attr_def(
                    attr_def, content_widget
                )
                label = attr_def.label or attr_def.key
                content_layout.addRow(label, widget)

                widget.value_changed.connect(self._input_value_changed)

                attr_values = plugin_values[attr_def.key]
                multivalue = len(attr_values) > 1
                values = []
                instances = []
                for instance, value in attr_values:
                    values.append(value)
                    instances.append(instance)

                self._attr_def_id_to_attr_def[attr_def.id] = attr_def
                self._attr_def_id_to_instances[attr_def.id] = instances
                self._attr_def_id_to_plugin_name[attr_def.id] = plugin_name

                if multivalue:
                    widget.set_value(values, multivalue)
                else:
                    widget.set_value(values[0])

        self._scroll_area.setWidget(content_widget)
        self._content_widget = content_widget

    def _input_value_changed(self, value, attr_id):
        instances = self._attr_def_id_to_instances.get(attr_id)
        attr_def = self._attr_def_id_to_attr_def.get(attr_id)
        plugin_name = self._attr_def_id_to_plugin_name.get(attr_id)
        if not instances or not attr_def or not plugin_name:
            return

        for instance in instances:
            plugin_val = instance.publish_attributes[plugin_name]
            plugin_val[attr_def.key] = value


class SubsetAttributesWidget(QtWidgets.QWidget):
    """Wrapper widget where attributes of instance/s are modified.
    ┌─────────────────┬─────────────┐
    │   Global        │             │
    │   attributes    │  Thumbnail  │  TOP
    │                 │             │
    ├─────────────┬───┴─────────────┤
    │  Family     │   Publish       │
    │  attributes │   plugin        │  BOTTOM
    │             │   attributes    │
    └───────────────────────────────┘
    """
    instance_context_changed = QtCore.Signal()

    def __init__(self, controller, parent):
        super(SubsetAttributesWidget, self).__init__(parent)

        # TOP PART
        top_widget = QtWidgets.QWidget(self)

        # Global attributes
        global_attrs_widget = GlobalAttrsWidget(controller, top_widget)
        thumbnail_widget = ThumbnailWidget(top_widget)

        top_layout = QtWidgets.QHBoxLayout(top_widget)
        top_layout.setContentsMargins(0, 0, 0, 0)
        top_layout.addWidget(global_attrs_widget, 7)
        top_layout.addWidget(thumbnail_widget, 3)

        # BOTTOM PART
        bottom_widget = QtWidgets.QWidget(self)
        creator_attrs_widget = CreatorAttrsWidget(
            controller, bottom_widget
        )
        publish_attrs_widget = PublishPluginAttrsWidget(
            controller, bottom_widget
        )

        bottom_separator = QtWidgets.QWidget(bottom_widget)
        bottom_separator.setObjectName("Separator")
        bottom_separator.setMinimumWidth(1)

        bottom_layout = QtWidgets.QHBoxLayout(bottom_widget)
        bottom_layout.setContentsMargins(0, 0, 0, 0)
        bottom_layout.addWidget(creator_attrs_widget, 1)
        bottom_layout.addWidget(bottom_separator, 0)
        bottom_layout.addWidget(publish_attrs_widget, 1)

        top_bottom = QtWidgets.QWidget(self)
        top_bottom.setObjectName("Separator")
        top_bottom.setMinimumHeight(1)

        layout = QtWidgets.QVBoxLayout(self)
        layout.addWidget(top_widget, 0)
        layout.addWidget(top_bottom, 0)
        layout.addWidget(bottom_widget, 1)

        self._current_instances = None
        self._context_selected = False
        self._all_instances_valid = True

        global_attrs_widget.instance_context_changed.connect(
            self._on_instance_context_changed
        )

        self._controller = controller

        self.global_attrs_widget = global_attrs_widget

        self.creator_attrs_widget = creator_attrs_widget
        self.publish_attrs_widget = publish_attrs_widget
        self.thumbnail_widget = thumbnail_widget

        self.top_bottom = top_bottom
        self.bottom_separator = bottom_separator

    def _on_instance_context_changed(self):
        all_valid = True
        for instance in self._current_instances:
            if not instance.has_valid_context:
                all_valid = False
                break

        self._all_instances_valid = all_valid
        self.creator_attrs_widget.set_instances_valid(all_valid)
        self.publish_attrs_widget.set_instances_valid(all_valid)

        self.instance_context_changed.emit()

    def set_current_instances(self, instances, context_selected):
        """Change currently selected items.

        Args:
            instances(list<CreatedInstance>): List of currently selected
                instances.
            context_selected(bool): Is context selected.
        """
        all_valid = True
        for instance in instances:
            if not instance.has_valid_context:
                all_valid = False
                break

        self._current_instances = instances
        self._context_selected = context_selected
        self._all_instances_valid = all_valid

        self.global_attrs_widget.set_current_instances(instances)
        self.creator_attrs_widget.set_current_instances(instances)
        self.publish_attrs_widget.set_current_instances(
            instances, context_selected
        )
        self.creator_attrs_widget.set_instances_valid(all_valid)
        self.publish_attrs_widget.set_instances_valid(all_valid)


class ThumbnailWidget(QtWidgets.QWidget):
    """Instance thumbnail widget.

    Logic implementation of this widget is missing but widget is used
    to offset `GlobalAttrsWidget` inputs visually.
    """
    def __init__(self, parent):
        super(ThumbnailWidget, self).__init__(parent)

        # Missing implementation for thumbnail
        # - widget kept to make a visial offset of global attr widget offset
        # default_pix = get_pixmap("thumbnail")
        default_pix = QtGui.QPixmap(10, 10)
        default_pix.fill(QtCore.Qt.transparent)

        thumbnail_label = QtWidgets.QLabel(self)
        thumbnail_label.setPixmap(
            default_pix.scaled(
                200, 100,
                QtCore.Qt.KeepAspectRatio,
                QtCore.Qt.SmoothTransformation
            )
        )

        layout = QtWidgets.QHBoxLayout(self)
        layout.setContentsMargins(0, 0, 0, 0)
        layout.addWidget(thumbnail_label, alignment=QtCore.Qt.AlignCenter)

        self.thumbnail_label = thumbnail_label
        self.default_pix = default_pix
        self.current_pix = None<|MERGE_RESOLUTION|>--- conflicted
+++ resolved
@@ -1076,21 +1076,13 @@
                 new_task_name = task_name
 
             try:
-<<<<<<< HEAD
                 new_subset_name = self._controller.get_subset_name(
                     instance.creator_identifier,
                     new_variant_value,
                     new_task_name,
                     new_asset_name,
-                    instance.id
-=======
-                new_subset_name = instance.creator.get_subset_name(
-                    new_variant_value,
-                    new_task_name,
-                    asset_doc,
-                    project_name,
+                    instance.id,
                     instance=instance
->>>>>>> 89d4989f
                 )
             except TaskNotSetError:
                 invalid_tasks = True
