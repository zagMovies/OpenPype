import os
import re
import logging
import platform
import functools
import warnings

import clique
<<<<<<< HEAD

from openpype.client import get_project
from openpype.settings import get_project_settings

from .profiles_filtering import filter_profiles
=======
>>>>>>> 6a6e3136

log = logging.getLogger(__name__)


<<<<<<< HEAD
=======
class PathToolsDeprecatedWarning(DeprecationWarning):
    pass


def deprecated(new_destination):
    """Mark functions as deprecated.

    It will result in a warning being emitted when the function is used.
    """

    func = None
    if callable(new_destination):
        func = new_destination
        new_destination = None

    def _decorator(decorated_func):
        if new_destination is None:
            warning_message = (
                " Please check content of deprecated function to figure out"
                " possible replacement."
            )
        else:
            warning_message = " Please replace your usage with '{}'.".format(
                new_destination
            )

        @functools.wraps(decorated_func)
        def wrapper(*args, **kwargs):
            warnings.simplefilter("always", PathToolsDeprecatedWarning)
            warnings.warn(
                (
                    "Call to deprecated function '{}'"
                    "\nFunction was moved or removed.{}"
                ).format(decorated_func.__name__, warning_message),
                category=PathToolsDeprecatedWarning,
                stacklevel=4
            )
            return decorated_func(*args, **kwargs)
        return wrapper

    if func is None:
        return _decorator
    return _decorator(func)


>>>>>>> 6a6e3136
def format_file_size(file_size, suffix=None):
    """Returns formatted string with size in appropriate unit.

    Args:
        file_size (int): Size of file in bytes.
        suffix (str): Suffix for formatted size. Default is 'B' (as bytes).

    Returns:
        str: Formatted size using proper unit and passed suffix (e.g. 7 MiB).
    """

    if suffix is None:
        suffix = "B"

    for unit in ["", "Ki", "Mi", "Gi", "Ti", "Pi", "Ei", "Zi"]:
        if abs(file_size) < 1024.0:
            return "%3.1f%s%s" % (file_size, unit, suffix)
        file_size /= 1024.0
    return "%.1f%s%s" % (file_size, "Yi", suffix)


def create_hard_link(src_path, dst_path):
    """Create hardlink of file.

    Args:
        src_path(str): Full path to a file which is used as source for
            hardlink.
        dst_path(str): Full path to a file where a link of source will be
            added.
    """
    # Use `os.link` if is available
    #   - should be for all platforms with newer python versions
    if hasattr(os, "link"):
        os.link(src_path, dst_path)
        return

    # Windows implementation of hardlinks
    #   - used in Python 2
    if platform.system().lower() == "windows":
        import ctypes
        from ctypes.wintypes import BOOL
        CreateHardLink = ctypes.windll.kernel32.CreateHardLinkW
        CreateHardLink.argtypes = [
            ctypes.c_wchar_p, ctypes.c_wchar_p, ctypes.c_void_p
        ]
        CreateHardLink.restype = BOOL

        res = CreateHardLink(dst_path, src_path, None)
        if res == 0:
            raise ctypes.WinError()
        return
    # Raises not implemented error if gets here
    raise NotImplementedError(
        "Implementation of hardlink for current environment is missing."
    )


def collect_frames(files):
    """Returns dict of source path and its frame, if from sequence

    Uses clique as most precise solution, used when anatomy template that
    created files is not known.

    Assumption is that frames are separated by '.', negative frames are not
    allowed.

    Args:
        files(list) or (set with single value): list of source paths

    Returns:
        (dict): {'/asset/subset_v001.0001.png': '0001', ....}
    """

    patterns = [clique.PATTERNS["frames"]]
    collections, remainder = clique.assemble(
        files, minimum_items=1, patterns=patterns)

    sources_and_frames = {}
    if collections:
        for collection in collections:
            src_head = collection.head
            src_tail = collection.tail

            for index in collection.indexes:
                src_frame = collection.format("{padding}") % index
                src_file_name = "{}{}{}".format(
                    src_head, src_frame, src_tail)
                sources_and_frames[src_file_name] = src_frame
    else:
        sources_and_frames[remainder.pop()] = None

    return sources_and_frames


def _rreplace(s, a, b, n=1):
    """Replace a with b in string s from right side n times."""
    return b.join(s.rsplit(a, n))


def version_up(filepath):
    """Version up filepath to a new non-existing version.

    Parses for a version identifier like `_v001` or `.v001`
    When no version present _v001 is appended as suffix.

    Args:
        filepath (str): full url

    Returns:
        (str): filepath with increased version number

    """
    dirname = os.path.dirname(filepath)
    basename, ext = os.path.splitext(os.path.basename(filepath))

    regex = r"[._]v\d+"
    matches = re.findall(regex, str(basename), re.IGNORECASE)
    if not matches:
        log.info("Creating version...")
        new_label = "_v{version:03d}".format(version=1)
        new_basename = "{}{}".format(basename, new_label)
    else:
        label = matches[-1]
        version = re.search(r"\d+", label).group()
        padding = len(version)

        new_version = int(version) + 1
        new_version = '{version:0{padding}d}'.format(version=new_version,
                                                     padding=padding)
        new_label = label.replace(version, new_version, 1)
        new_basename = _rreplace(basename, label, new_label)
    new_filename = "{}{}".format(new_basename, ext)
    new_filename = os.path.join(dirname, new_filename)
    new_filename = os.path.normpath(new_filename)

    if new_filename == filepath:
        raise RuntimeError("Created path is the same as current file,"
                           "this is a bug")

    # We check for version clashes against the current file for any file
    # that matches completely in name up to the {version} label found. Thus
    # if source file was test_v001_test.txt we want to also check clashes
    # against test_v002.txt but do want to preserve the part after the version
    # label for our new filename
    clash_basename = new_basename
    if not clash_basename.endswith(new_label):
        index = (clash_basename.find(new_label))
        index += len(new_label)
        clash_basename = clash_basename[:index]

    for file in os.listdir(dirname):
        if file.endswith(ext) and file.startswith(clash_basename):
            log.info("Skipping existing version %s" % new_label)
            return version_up(new_filename)

    log.info("New version %s" % new_label)
    return new_filename


def get_version_from_path(file):
    """Find version number in file path string.

    Args:
        file (str): file path

    Returns:
        str: version number in string ('001')
    """

    pattern = re.compile(r"[\._]v([0-9]+)", re.IGNORECASE)
    try:
        return pattern.findall(file)[-1]
    except IndexError:
        log.error(
            "templates:get_version_from_workfile:"
            "`{}` missing version string."
            "Example `v004`".format(file)
        )


def get_last_version_from_path(path_dir, filter):
    """Find last version of given directory content.

    Args:
        path_dir (str): directory path
        filter (list): list of strings used as file name filter

    Returns:
        str: file name with last version

    Example:
        last_version_file = get_last_version_from_path(
            "/project/shots/shot01/work", ["shot01", "compositing", "nk"])
    """

    assert os.path.isdir(path_dir), "`path_dir` argument needs to be directory"
    assert isinstance(filter, list) and (
        len(filter) != 0), "`filter` argument needs to be list and not empty"

    filtred_files = list()

    # form regex for filtering
    pattern = r".*".join(filter)

    for file in os.listdir(path_dir):
        if not re.findall(pattern, file):
            continue
        filtred_files.append(file)

    if filtred_files:
        sorted(filtred_files)
        return filtred_files[-1]

    return None


@deprecated("openpype.pipeline.project_folders.concatenate_splitted_paths")
def concatenate_splitted_paths(split_paths, anatomy):
    """
    Deprecated:
        Function will be removed after release version 3.16.*
    """

    from openpype.pipeline.project_folders import concatenate_splitted_paths

    return concatenate_splitted_paths(split_paths, anatomy)


@deprecated
def get_format_data(anatomy):
    """
    Deprecated:
        Function will be removed after release version 3.16.*
    """

    from openpype.pipeline.template_data import get_project_template_data

    data = get_project_template_data(project_name=anatomy.project_name)
    data["root"] = anatomy.roots
    return data


@deprecated("openpype.pipeline.project_folders.fill_paths")
def fill_paths(path_list, anatomy):
    """
    Deprecated:
        Function will be removed after release version 3.16.*
    """

    from openpype.pipeline.project_folders import fill_paths

    return fill_paths(path_list, anatomy)


@deprecated("openpype.pipeline.project_folders.create_project_folders")
def create_project_folders(basic_paths, project_name):
    """
    Deprecated:
        Function will be removed after release version 3.16.*
    """

    from openpype.pipeline.project_folders import create_project_folders

    return create_project_folders(project_name, basic_paths)


@deprecated("openpype.pipeline.project_folders.get_project_basic_paths")
def get_project_basic_paths(project_name):
    """
    Deprecated:
        Function will be removed after release version 3.16.*
    """

    from openpype.pipeline.project_folders import get_project_basic_paths

    return get_project_basic_paths(project_name)


@deprecated("openpype.pipeline.workfile.create_workdir_extra_folders")
def create_workdir_extra_folders(
    workdir, host_name, task_type, task_name, project_name,
    project_settings=None
):
    """Create extra folders in work directory based on context.

    Args:
        workdir (str): Path to workdir where workfiles is stored.
        host_name (str): Name of host implementation.
        task_type (str): Type of task for which extra folders should be
            created.
        task_name (str): Name of task for which extra folders should be
            created.
        project_name (str): Name of project on which task is.
        project_settings (dict): Prepared project settings. Are loaded if not
            passed.

<<<<<<< HEAD
    # Load extra folders profiles
    extra_folders_profiles = (
        project_settings["global"]["tools"]["Workfiles"]["extra_folders"]
    )
    # Skip if are empty
    if not extra_folders_profiles:
        return

    # Prepare profiles filters
    filter_data = {
        "task_types": task_type,
        "task_names": task_name,
        "hosts": host_name
    }
    profile = filter_profiles(extra_folders_profiles, filter_data)
    if profile is None:
        return

    for subfolder in profile["folders"]:
        # Make sure backslashes are converted to forwards slashes
        #   and does not start with slash
        subfolder = subfolder.replace("\\", "/").lstrip("/")
        # Skip empty strings
        if not subfolder:
            continue

        fullpath = os.path.join(workdir, subfolder)
        if not os.path.exists(fullpath):
            os.makedirs(fullpath)
=======
    Deprecated:
        Function will be removed after release version 3.16.*
    """

    from openpype.pipeline.project_folders import create_workdir_extra_folders

    return create_workdir_extra_folders(
        workdir,
        host_name,
        task_type,
        task_name,
        project_name,
        project_settings
    )
>>>>>>> 6a6e3136
<|MERGE_RESOLUTION|>--- conflicted
+++ resolved
@@ -6,20 +6,10 @@
 import warnings
 
 import clique
-<<<<<<< HEAD
-
-from openpype.client import get_project
-from openpype.settings import get_project_settings
-
-from .profiles_filtering import filter_profiles
-=======
->>>>>>> 6a6e3136
 
 log = logging.getLogger(__name__)
 
 
-<<<<<<< HEAD
-=======
 class PathToolsDeprecatedWarning(DeprecationWarning):
     pass
 
@@ -65,7 +55,6 @@
     return _decorator(func)
 
 
->>>>>>> 6a6e3136
 def format_file_size(file_size, suffix=None):
     """Returns formatted string with size in appropriate unit.
 
@@ -362,37 +351,6 @@
         project_settings (dict): Prepared project settings. Are loaded if not
             passed.
 
-<<<<<<< HEAD
-    # Load extra folders profiles
-    extra_folders_profiles = (
-        project_settings["global"]["tools"]["Workfiles"]["extra_folders"]
-    )
-    # Skip if are empty
-    if not extra_folders_profiles:
-        return
-
-    # Prepare profiles filters
-    filter_data = {
-        "task_types": task_type,
-        "task_names": task_name,
-        "hosts": host_name
-    }
-    profile = filter_profiles(extra_folders_profiles, filter_data)
-    if profile is None:
-        return
-
-    for subfolder in profile["folders"]:
-        # Make sure backslashes are converted to forwards slashes
-        #   and does not start with slash
-        subfolder = subfolder.replace("\\", "/").lstrip("/")
-        # Skip empty strings
-        if not subfolder:
-            continue
-
-        fullpath = os.path.join(workdir, subfolder)
-        if not os.path.exists(fullpath):
-            os.makedirs(fullpath)
-=======
     Deprecated:
         Function will be removed after release version 3.16.*
     """
@@ -406,5 +364,4 @@
         task_name,
         project_name,
         project_settings
-    )
->>>>>>> 6a6e3136
+    )