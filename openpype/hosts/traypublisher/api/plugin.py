--- conflicted
+++ resolved
@@ -1,16 +1,11 @@
-import collections
-
 from openpype.lib.attribute_definitions import FileDef
 from openpype.lib.transcoding import IMAGE_EXTENSIONS, VIDEO_EXTENSIONS
 from openpype.pipeline.create import (
     Creator,
     HiddenCreator,
     CreatedInstance,
-<<<<<<< HEAD
     cache_and_get_instances,
-=======
     PRE_CREATE_THUMBNAIL_KEY,
->>>>>>> 25f7f620
 )
 from .pipeline import (
     list_instances,
@@ -18,55 +13,20 @@
     remove_instances,
     HostContext,
 )
-<<<<<<< HEAD
 
 REVIEW_EXTENSIONS = set(IMAGE_EXTENSIONS) | set(VIDEO_EXTENSIONS)
 SHARED_DATA_KEY = "openpype.traypublisher.instances"
-=======
-from openpype.lib.transcoding import IMAGE_EXTENSIONS, VIDEO_EXTENSIONS
-
-
-REVIEW_EXTENSIONS = set(IMAGE_EXTENSIONS) | set(VIDEO_EXTENSIONS)
-
-
-def _cache_and_get_instances(creator):
-    """Cache instances in shared data.
-
-    Args:
-        creator (Creator): Plugin which would like to get instances from host.
-
-    Returns:
-        List[Dict[str, Any]]: Cached instances list from host implementation.
-    """
-
-    shared_key = "openpype.traypublisher.instances"
-    if shared_key not in creator.collection_shared_data:
-        instances_by_creator_id = collections.defaultdict(list)
-        for instance_data in list_instances():
-            creator_id = instance_data.get("creator_identifier")
-            instances_by_creator_id[creator_id].append(instance_data)
-        creator.collection_shared_data[shared_key] = instances_by_creator_id
-    return creator.collection_shared_data[shared_key]
->>>>>>> 25f7f620
 
 
 class HiddenTrayPublishCreator(HiddenCreator):
     host_name = "traypublisher"
 
     def collect_instances(self):
-<<<<<<< HEAD
         instances_by_identifier = cache_and_get_instances(
             self, SHARED_DATA_KEY, list_instances
         )
         for instance_data in instances_by_identifier[self.identifier]:
             instance = CreatedInstance.from_existing(instance_data, self)
-=======
-        instance_data_by_identifier = _cache_and_get_instances(self)
-        for instance_data in instance_data_by_identifier[self.identifier]:
-            instance = CreatedInstance.from_existing(
-                instance_data, self
-            )
->>>>>>> 25f7f620
             self._add_instance_to_context(instance)
 
     def update_instances(self, update_list):
@@ -98,19 +58,11 @@
     host_name = "traypublisher"
 
     def collect_instances(self):
-<<<<<<< HEAD
         instances_by_identifier = cache_and_get_instances(
             self, SHARED_DATA_KEY, list_instances
         )
         for instance_data in instances_by_identifier[self.identifier]:
             instance = CreatedInstance.from_existing(instance_data, self)
-=======
-        instance_data_by_identifier = _cache_and_get_instances(self)
-        for instance_data in instance_data_by_identifier[self.identifier]:
-            instance = CreatedInstance.from_existing(
-                instance_data, self
-            )
->>>>>>> 25f7f620
             self._add_instance_to_context(instance)
 
     def update_instances(self, update_list):
