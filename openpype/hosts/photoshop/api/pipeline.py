import os
<<<<<<< HEAD
from Qt import QtWidgets
=======

from qtpy import QtWidgets

>>>>>>> f803d4a7
import pyblish.api

from openpype.lib import register_event_callback, Logger
from openpype.pipeline import (
    legacy_io,
    register_loader_plugin_path,
    register_creator_plugin_path,
    deregister_loader_plugin_path,
    deregister_creator_plugin_path,
    AVALON_CONTAINER_ID,
)

from openpype.host import (
    HostBase,
    IWorkfileHost,
    ILoadHost,
    IPublishHost
)

from openpype.pipeline.load import any_outdated_containers
from openpype.hosts.photoshop import PHOTOSHOP_HOST_DIR

from . import lib

log = Logger.get_logger(__name__)

PLUGINS_DIR = os.path.join(PHOTOSHOP_HOST_DIR, "plugins")
PUBLISH_PATH = os.path.join(PLUGINS_DIR, "publish")
LOAD_PATH = os.path.join(PLUGINS_DIR, "load")
CREATE_PATH = os.path.join(PLUGINS_DIR, "create")
INVENTORY_PATH = os.path.join(PLUGINS_DIR, "inventory")


class PhotoshopHost(HostBase, IWorkfileHost, ILoadHost, IPublishHost):
    name = "photoshop"

    def install(self):
        """Install Photoshop-specific functionality needed for integration.

        This function is called automatically on calling
        `api.install(photoshop)`.
        """
        log.info("Installing OpenPype Photoshop...")
        pyblish.api.register_host("photoshop")

        pyblish.api.register_plugin_path(PUBLISH_PATH)
        register_loader_plugin_path(LOAD_PATH)
        register_creator_plugin_path(CREATE_PATH)
        log.info(PUBLISH_PATH)

        pyblish.api.register_callback(
            "instanceToggled", on_pyblish_instance_toggled
        )

        register_event_callback("application.launched", on_application_launch)

    def current_file(self):
        try:
            full_name = lib.stub().get_active_document_full_name()
            if full_name and full_name != "null":
                return os.path.normpath(full_name).replace("\\", "/")
        except Exception:
            pass

        return None

    def work_root(self, session):
        return os.path.normpath(session["AVALON_WORKDIR"]).replace("\\", "/")

    def open_workfile(self, filepath):
        lib.stub().open(filepath)

        return True

    def save_workfile(self, filepath=None):
        _, ext = os.path.splitext(filepath)
        lib.stub().saveAs(filepath, ext[1:], True)

    def get_current_workfile(self):
        return self.current_file()

    def workfile_has_unsaved_changes(self):
        if self.current_file():
            return not lib.stub().is_saved()

        return False

    def get_workfile_extensions(self):
        return [".psd", ".psb"]

    def get_containers(self):
        return ls()

    def get_context_data(self):
        """Get stored values for context (validation enable/disable etc)"""
        meta = _get_stub().get_layers_metadata()
        for item in meta:
            if item.get("id") == "publish_context":
                item.pop("id")
                return item

        return {}

    def update_context_data(self, data, changes):
        """Store value needed for context"""
        item = data
        item["id"] = "publish_context"
        _get_stub().imprint(item["id"], item)

    def get_context_title(self):
        """Returns title for Creator window"""

        project_name = legacy_io.Session["AVALON_PROJECT"]
        asset_name = legacy_io.Session["AVALON_ASSET"]
        task_name = legacy_io.Session["AVALON_TASK"]
        return "{}/{}/{}".format(project_name, asset_name, task_name)

    def list_instances(self):
        """List all created instances to publish from current workfile.

        Pulls from File > File Info

        Returns:
            (list) of dictionaries matching instances format
        """
        stub = _get_stub()

        if not stub:
            return []

        instances = []
        layers_meta = stub.get_layers_metadata()
        if layers_meta:
            for instance in layers_meta:
                if instance.get("id") == "pyblish.avalon.instance":
                    instances.append(instance)

        return instances

    def remove_instance(self, instance):
        """Remove instance from current workfile metadata.

        Updates metadata of current file in File > File Info and removes
        icon highlight on group layer.

        Args:
            instance (dict): instance representation from subsetmanager model
        """
        stub = _get_stub()

        if not stub:
            return

        inst_id = instance.get("instance_id") or instance.get("uuid")  # legacy
        if not inst_id:
            log.warning("No instance identifier for {}".format(instance))
            return

        stub.remove_instance(inst_id)

        if instance.get("members"):
            item = stub.get_layer(instance["members"][0])
            if item:
                stub.rename_layer(item.id,
                                  item.name.replace(stub.PUBLISH_ICON, ''))


def check_inventory():
    if not any_outdated_containers():
        return

    # Warn about outdated containers.
    _app = QtWidgets.QApplication.instance()
    if not _app:
        print("Starting new QApplication..")
        _app = QtWidgets.QApplication([])

    message_box = QtWidgets.QMessageBox()
    message_box.setIcon(QtWidgets.QMessageBox.Warning)
    msg = "There are outdated containers in the scene."
    message_box.setText(msg)
    message_box.exec_()


def on_application_launch():
    check_inventory()


def on_pyblish_instance_toggled(instance, old_value, new_value):
    """Toggle layer visibility on instance toggles."""
    instance[0].Visible = new_value


def ls():
    """Yields containers from active Photoshop document

    This is the host-equivalent of api.ls(), but instead of listing
    assets on disk, it lists assets already loaded in Photoshop; once loaded
    they are called 'containers'

    Yields:
        dict: container

    """
    try:
        stub = lib.stub()  # only after Photoshop is up
    except lib.ConnectionNotEstablishedYet:
        print("Not connected yet, ignoring")
        return

    if not stub.get_active_document_name():
        return

    layers_meta = stub.get_layers_metadata()  # minimalize calls to PS
    for layer in stub.get_layers():
        data = stub.read(layer, layers_meta)

        # Skip non-tagged layers.
        if not data:
            continue

        # Filter to only containers.
        if "container" not in data["id"]:
            continue

        # Append transient data
        data["objectName"] = layer.name.replace(stub.LOADED_ICON, '')
        data["layer"] = layer

        yield data


def _get_stub():
    """Handle pulling stub from PS to run operations on host

    Returns:
        (PhotoshopServerStub) or None
    """
    try:
        stub = lib.stub()  # only after Photoshop is up
    except lib.ConnectionNotEstablishedYet:
        print("Not connected yet, ignoring")
        return

    if not stub.get_active_document_name():
        return

    return stub


def containerise(
    name, namespace, layer, context, loader=None, suffix="_CON"
):
    """Imprint layer with metadata

    Containerisation enables a tracking of version, author and origin
    for loaded assets.

    Arguments:
        name (str): Name of resulting assembly
        namespace (str): Namespace under which to host container
        layer (PSItem): Layer to containerise
        context (dict): Asset information
        loader (str, optional): Name of loader used to produce this container.
        suffix (str, optional): Suffix of container, defaults to `_CON`.

    Returns:
        container (str): Name of container assembly
    """
    layer.name = name + suffix

    data = {
        "schema": "openpype:container-2.0",
        "id": AVALON_CONTAINER_ID,
        "name": name,
        "namespace": namespace,
        "loader": str(loader),
        "representation": str(context["representation"]["_id"]),
        "members": [str(layer.id)]
    }
    stub = lib.stub()
    stub.imprint(layer.id, data)

    return layer


def cache_and_get_instances(creator):
    """Cache instances in shared data.

    Storing all instances as a list as legacy instances might be still present.
    Args:
        creator (Creator): Plugin which would like to get instances from host.
    Returns:
        List[]: list of all instances stored in metadata
    """
    shared_key = "openpype.photoshop.instances"
    if shared_key not in creator.collection_shared_data:
        creator.collection_shared_data[shared_key] = \
            creator.host.list_instances()
    return creator.collection_shared_data[shared_key]<|MERGE_RESOLUTION|>--- conflicted
+++ resolved
@@ -1,11 +1,7 @@
 import os
-<<<<<<< HEAD
-from Qt import QtWidgets
-=======
 
 from qtpy import QtWidgets
 
->>>>>>> f803d4a7
 import pyblish.api
 
 from openpype.lib import register_event_callback, Logger
