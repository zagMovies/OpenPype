import os

import openpype.api
from openpype.hosts.photoshop import api as photoshop


class ExtractImage(openpype.api.Extractor):
    """Produce a flattened image file from instance

    This plug-in takes into account only the layers in the group.
    """

    label = "Extract Image"
    hosts = ["photoshop"]
    families = ["image", "background"]
    formats = ["png", "jpg"]

    def process(self, instance):
        print("PPPPPP")
        self.log.info("fdfdsfdfs")
        staging_dir = self.staging_dir(instance)
        self.log.info("Outputting image to {}".format(staging_dir))

        # Perform extraction
        stub = photoshop.stub()
        files = {}
        with photoshop.maintained_selection():
            self.log.info("Extracting %s" % str(list(instance)))
            with photoshop.maintained_visibility():
<<<<<<< HEAD
                self.log.info("instance.data:: {}".format(instance.data))
                print("instance.data::: {}".format(instance.data))
                layer = instance.data.get("layer")
                self.log.info("layer:: {}".format(layer))
                print("layer::: {}".format(layer))
                if not layer:
                    return
                ids = set([layer.id])
=======
                ids = set()
                layer = instance.data.get("layer")
                if layer:
                    ids.add(layer.id)
>>>>>>> 3dbd2ef7
                add_ids = instance.data.pop("ids", None)
                if add_ids:
                    ids.update(set(add_ids))
                extract_ids = set([ll.id for ll in stub.
                                   get_layers_in_layers_ids(ids)])
                stub.hide_all_others_layers_ids(extract_ids)

                file_basename = os.path.splitext(
                    stub.get_active_document_name()
                )[0]
                for extension in self.formats:
                    _filename = "{}.{}".format(file_basename, extension)
                    files[extension] = _filename

                    full_filename = os.path.join(staging_dir, _filename)
                    stub.saveAs(full_filename, extension, True)
                    self.log.info(f"Extracted: {extension}")

        representations = []
        for extension, filename in files.items():
            representations.append({
                "name": extension,
                "ext": extension,
                "files": filename,
                "stagingDir": staging_dir
            })
        instance.data["representations"] = representations
        instance.data["stagingDir"] = staging_dir

        self.log.info(f"Extracted {instance} to {staging_dir}")<|MERGE_RESOLUTION|>--- conflicted
+++ resolved
@@ -27,21 +27,10 @@
         with photoshop.maintained_selection():
             self.log.info("Extracting %s" % str(list(instance)))
             with photoshop.maintained_visibility():
-<<<<<<< HEAD
-                self.log.info("instance.data:: {}".format(instance.data))
-                print("instance.data::: {}".format(instance.data))
-                layer = instance.data.get("layer")
-                self.log.info("layer:: {}".format(layer))
-                print("layer::: {}".format(layer))
-                if not layer:
-                    return
-                ids = set([layer.id])
-=======
                 ids = set()
                 layer = instance.data.get("layer")
                 if layer:
                     ids.add(layer.id)
->>>>>>> 3dbd2ef7
                 add_ids = instance.data.pop("ids", None)
                 if add_ids:
                     ids.update(set(add_ids))
