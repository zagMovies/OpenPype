import os
import shutil
from PIL import Image

from openpype.lib import (
    run_subprocess,
    get_ffmpeg_tool_path,
)
from openpype.pipeline import publish
from openpype.hosts.photoshop import api as photoshop


class ExtractReview(publish.Extractor):
    """
        Produce a flattened or sequence image files from all 'image' instances.

        If no 'image' instance is created, it produces flattened image from
        all visible layers.

        It creates review, thumbnail and mov representations.

        'review' family could be used in other steps as a reference, as it
        contains flattened image by default. (Eg. artist could load this
        review as a single item and see full image. In most cases 'image'
        family is separated by layers to better usage in animation or comp.)
    """

    label = "Extract Review"
    hosts = ["photoshop"]
    families = ["review"]

    # Extract Options
    jpg_options = None
    mov_options = None
    make_image_sequence = None
    max_downscale_size = 8192

    def process(self, instance):
        staging_dir = self.staging_dir(instance)
        self.log.info("Outputting image to {}".format(staging_dir))

        fps = instance.data.get("fps", 25)
        stub = photoshop.stub()
        self.output_seq_filename = os.path.splitext(
            stub.get_active_document_name())[0] + ".%04d.jpg"

        layers = self._get_layers_from_image_instances(instance)
        self.log.info("Layers image instance found: {}".format(layers))

        if self.make_image_sequence and len(layers) > 1:
            self.log.info("Extract layers to image sequence.")
            img_list = self._saves_sequences_layers(staging_dir, layers)

            instance.data["representations"].append({
                "name": "jpg",
                "ext": "jpg",
                "files": img_list,
                "frameStart": 0,
                "frameEnd": len(img_list),
                "fps": fps,
                "stagingDir": staging_dir,
                "tags": self.jpg_options['tags'],
            })
            processed_img_names = img_list
        else:
            self.log.info("Extract layers to flatten image.")
            img_list = self._saves_flattened_layers(staging_dir, layers)

            instance.data["representations"].append({
                "name": "jpg",
                "ext": "jpg",
                "files": img_list,  # cannot be [] for single frame
                "stagingDir": staging_dir,
                "tags": self.jpg_options['tags']
            })
            processed_img_names = [img_list]

        ffmpeg_path = get_ffmpeg_tool_path("ffmpeg")

        instance.data["stagingDir"] = staging_dir

        source_files_pattern = os.path.join(staging_dir,
                                            self.output_seq_filename)
        source_files_pattern = self._check_and_resize(processed_img_names,
                                                      source_files_pattern,
                                                      staging_dir)
        # Generate thumbnail
        thumbnail_path = os.path.join(staging_dir, "thumbnail.jpg")
        self.log.info(f"Generate thumbnail {thumbnail_path}")
        args = [
            ffmpeg_path,
            "-y",
            "-i", source_files_pattern,
            "-vf", "scale=300:-1",
            "-vframes", "1",
            thumbnail_path
        ]
        self.log.debug("thumbnail args:: {}".format(args))
<<<<<<< HEAD
        output = openpype.lib.run_subprocess(args)
=======
        output = run_subprocess(args)
>>>>>>> 6a6e3136

        instance.data["representations"].append({
            "name": "thumbnail",
            "ext": "jpg",
            "files": os.path.basename(thumbnail_path),
            "stagingDir": staging_dir,
            "tags": ["thumbnail"]
        })

        # Generate mov.
        mov_path = os.path.join(staging_dir, "review.mov")
        self.log.info(f"Generate mov review: {mov_path}")
        img_number = len(img_list)
        args = [
            ffmpeg_path,
            "-y",
            "-i", source_files_pattern,
            "-vf", "pad=ceil(iw/2)*2:ceil(ih/2)*2",
            "-vframes", str(img_number),
            mov_path
        ]
        self.log.debug("mov args:: {}".format(args))
<<<<<<< HEAD
        output = openpype.lib.run_subprocess(args)
=======
        output = run_subprocess(args)
>>>>>>> 6a6e3136
        self.log.debug(output)
        instance.data["representations"].append({
            "name": "mov",
            "ext": "mov",
            "files": os.path.basename(mov_path),
            "stagingDir": staging_dir,
            "frameStart": 1,
            "frameEnd": img_number,
            "fps": fps,
            "preview": True,
            "tags": self.mov_options['tags']
        })

        # Required for extract_review plugin (L222 onwards).
        instance.data["frameStart"] = 1
        instance.data["frameEnd"] = img_number
        instance.data["fps"] = 25

        self.log.info(f"Extracted {instance} to {staging_dir}")

    def _check_and_resize(self, processed_img_names, source_files_pattern,
                          staging_dir):
        """Check if saved image could be used in ffmpeg.

        Ffmpeg has max size 16384x16384. Saved image(s) must be resized to be
        used as a source for thumbnail or review mov.
        """
        Image.MAX_IMAGE_PIXELS = None
        first_url = os.path.join(staging_dir, processed_img_names[0])
        with Image.open(first_url) as im:
            width, height = im.size

        if width > self.max_downscale_size or height > self.max_downscale_size:
            resized_dir = os.path.join(staging_dir, "resized")
            os.mkdir(resized_dir)
            source_files_pattern = os.path.join(resized_dir,
                                                self.output_seq_filename)
            for file_name in processed_img_names:
                source_url = os.path.join(staging_dir, file_name)
                with Image.open(source_url) as res_img:
                    # 'thumbnail' automatically keeps aspect ratio
                    res_img.thumbnail((self.max_downscale_size,
                                       self.max_downscale_size),
                                      Image.ANTIALIAS)
                    res_img.save(os.path.join(resized_dir, file_name))

        return source_files_pattern

    def _get_image_path_from_instances(self, instance):
        img_list = []

        for instance in sorted(instance.context):
            if instance.data["family"] != "image":
                continue

            for rep in instance.data["representations"]:
                img_path = os.path.join(
                    rep["stagingDir"],
                    rep["files"]
                )
                img_list.append(img_path)

        return img_list

    def _copy_image_to_staging_dir(self, staging_dir, img_list):
        copy_files = []
        for i, img_src in enumerate(img_list):
            img_filename = self.output_seq_filename % i
            img_dst = os.path.join(staging_dir, img_filename)

            self.log.debug(
                "Copying file .. {} -> {}".format(img_src, img_dst)
            )
            shutil.copy(img_src, img_dst)
            copy_files.append(img_filename)

        return copy_files

    def _get_layers_from_image_instances(self, instance):
        layers = []
        for image_instance in instance.context:
            if image_instance.data["family"] != "image":
                continue
            if not image_instance.data.get("layer"):
                # dummy instance for flatten image
                continue
            layers.append(image_instance.data.get("layer"))

        return sorted(layers)

    def _saves_flattened_layers(self, staging_dir, layers):
        img_filename = self.output_seq_filename % 0
        output_image_path = os.path.join(staging_dir, img_filename)
        stub = photoshop.stub()

        with photoshop.maintained_visibility():
            self.log.info("Extracting {}".format(layers))
            if layers:
                stub.hide_all_others_layers(layers)

            stub.saveAs(output_image_path, 'jpg', True)

        return img_filename

    def _saves_sequences_layers(self, staging_dir, layers):
        stub = photoshop.stub()

        list_img_filename = []
        with photoshop.maintained_visibility():
            for i, layer in enumerate(layers):
                self.log.info("Extracting {}".format(layer))

                img_filename = self.output_seq_filename % i
                output_image_path = os.path.join(staging_dir, img_filename)
                list_img_filename.append(img_filename)

                with photoshop.maintained_visibility():
                    stub.hide_all_others_layers([layer])
                    stub.saveAs(output_image_path, 'jpg', True)

        return list_img_filename<|MERGE_RESOLUTION|>--- conflicted
+++ resolved
@@ -96,11 +96,7 @@
             thumbnail_path
         ]
         self.log.debug("thumbnail args:: {}".format(args))
-<<<<<<< HEAD
-        output = openpype.lib.run_subprocess(args)
-=======
         output = run_subprocess(args)
->>>>>>> 6a6e3136
 
         instance.data["representations"].append({
             "name": "thumbnail",
@@ -123,11 +119,7 @@
             mov_path
         ]
         self.log.debug("mov args:: {}".format(args))
-<<<<<<< HEAD
-        output = openpype.lib.run_subprocess(args)
-=======
         output = run_subprocess(args)
->>>>>>> 6a6e3136
         self.log.debug(output)
         instance.data["representations"].append({
             "name": "mov",
