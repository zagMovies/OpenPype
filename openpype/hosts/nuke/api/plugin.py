from pprint import pformat
import nuke
import re
import os
import sys
import six
import random
import string
from collections import OrderedDict
from abc import abstractmethod

from openpype.client import (
    get_asset_by_name,
    get_subsets,
)

from openpype.settings import get_current_project_settings
from openpype.lib import (
    BoolDef,
    EnumDef
)
from openpype.pipeline import (
    LegacyCreator,
    LoaderPlugin,
    CreatorError,
    Creator as NewCreator,
    CreatedInstance,
    legacy_io
)
from .lib import (
    INSTANCE_DATA_KNOB,
    Knobby,
    check_subsetname_exists,
    maintained_selection,
    set_avalon_knob_data,
    add_publish_knob,
    get_nuke_imageio_settings,
    set_node_knobs_from_settings,
    get_view_process_node,
<<<<<<< HEAD
    set_node_data,
    get_node_data,
    deprecated
)
from .pipeline import (
    list_instances,
    remove_instance
=======
    get_viewer_config_from_string
>>>>>>> 6d750237
)


class NukeCreatorError(CreatorError):
    pass


class NukeCreator(NewCreator):
    selected_nodes = []

    def pass_pre_attributes_to_instance(
        self,
        instance_data,
        pre_create_data,
        keys=None
    ):
        if not keys:
            keys = pre_create_data.keys()

        creator_attrs = instance_data["creator_attributes"] = {}
        for pass_key in keys:
            creator_attrs[pass_key] = pre_create_data[pass_key]

    def add_info_knob(self, node):
        if "OP_info" in node.knobs().keys():
            return

        # add info text
        info_knob = nuke.Text_Knob("OP_info", "")
        info_knob.setValue("""
<span style=\"color:#fc0303\">
<p>This node is maintained by <b>OpenPype Publisher</b>.</p>
<p>To remove it use Publisher gui.</p>
</span>
        """)
        node.addKnob(info_knob)

    def check_existing_subset(self, subset_name, instance_data):
        """Check if existing subset name versions already exists."""
        # Get all subsets of the current asset
        project_name = legacy_io.active_project()
        asset_doc = get_asset_by_name(
            project_name, instance_data["asset"], fields=["_id"]
        )
        subset_docs = get_subsets(
            project_name, asset_ids=[asset_doc["_id"]], fields=["name"]
        )
        existing_subset_names_low = {
            subset_doc["name"].lower()
            for subset_doc in subset_docs
        }
        return subset_name.lower() in existing_subset_names_low

    def create_instance_node(
        self,
        node_name,
        knobs=None,
        parent=None,
        node_type=None
    ):
        """Create node representing instance.

        Arguments:
            node_name (str): Name of the new node.
            knobs (OrderedDict): node knobs name and values
            parent (str): Name of the parent node.
            node_type (str, optional): Nuke node Class.

        Returns:
            nuke.Node: Newly created instance node.

        """
        node_type = node_type or "NoOp"

        node_knobs = knobs or {}

        # set parent node
        parent_node = nuke.root()
        if parent:
            parent_node = nuke.toNode(parent)

        try:
            with parent_node:
                created_node = nuke.createNode(node_type)
                created_node["name"].setValue(node_name)

                self.add_info_knob(created_node)

                for key, values in node_knobs.items():
                    if key in created_node.knobs():
                        created_node["key"].setValue(values)
        except Exception as _err:
            raise NukeCreatorError("Creating have failed: {}".format(_err))

        return created_node

    def set_selected_nodes(self, pre_create_data):
        if pre_create_data.get("use_selection"):
            self.selected_nodes = nuke.selectedNodes()
            if self.selected_nodes == []:
                raise NukeCreatorError("Creator error: No active selection")
        else:
            self.selected_nodes = []

        self.log.debug("Selection is: {}".format(self.selected_nodes))

    def create(self, subset_name, instance_data, pre_create_data):

        # make sure selected nodes are added
        self.set_selected_nodes(pre_create_data)

        # make sure subset name is unique
        if self.check_existing_subset(subset_name, instance_data):
            raise NukeCreatorError(
                ("subset {} is already published"
                 "definition.").format(subset_name))

        try:

            instance_node = self.create_instance_node(
                subset_name,
                node_type=instance_data.pop("node_type", None)
            )
            instance = CreatedInstance(
                self.family,
                subset_name,
                instance_data,
                self
            )

            instance.transient_data["node"] = instance_node

            self._add_instance_to_context(instance)

            set_node_data(
                instance_node, INSTANCE_DATA_KNOB, instance.data_to_store())

            return instance

        except Exception as er:
            six.reraise(
                NukeCreatorError,
                NukeCreatorError("Creator error: {}".format(er)),
                sys.exc_info()[2])

    def collect_instances(self):
        for (node, data) in list_instances(creator_id=self.identifier):
            self.log.debug("_" * 50)
            self.log.debug("_ self.identifier: `{}`".format(self.identifier))
            self.log.debug("_ data: `{}`".format(pformat(data)))

            created_instance = CreatedInstance.from_existing(
                data, self
            )
            created_instance.transient_data["node"] = node
            self._add_instance_to_context(created_instance)

    def update_instances(self, update_list):
        for created_inst, _changes in update_list:
            instance_node = created_inst.transient_data["node"]

            # in case node is not existing anymore (user erased it manually)
            try:
                instance_node.fullName()
            except ValueError:
                self.remove_instances([created_inst])
                continue

            set_node_data(
                instance_node,
                INSTANCE_DATA_KNOB,
                created_inst.data_to_store()
            )

    def remove_instances(self, instances):
        for instance in instances:
            remove_instance(instance)
            self._remove_instance_from_context(instance)

    def get_pre_create_attr_defs(self):
        return [
            BoolDef("use_selection", label="Use selection")
        ]

    def get_creator_settings(self, project_settings, settings_key=None):
        if not settings_key:
            settings_key = self.__class__.__name__
        return project_settings["nuke"]["create"][settings_key]


class NukeWriteCreator(NukeCreator):
    """Add Publishable Write node"""

    identifier = "create_write"
    label = "Create Write"
    family = "write"
    icon = "sign-out"

    def integrate_links(self, node, outputs=True):
        # skip if no selection
        if not self.selected_node:
            return

        # collect dependencies
        input_nodes = [self.selected_node]
        dependent_nodes = self.selected_node.dependent() if outputs else []

        # relinking to collected connections
        for i, input in enumerate(input_nodes):
            node.setInput(i, input)

        # make it nicer in graph
        node.autoplace()

        # relink also dependent nodes
        for dep_nodes in dependent_nodes:
            dep_nodes.setInput(0, node)

    def set_selected_nodes(self, pre_create_data):
        if pre_create_data.get("use_selection"):
            selected_nodes = nuke.selectedNodes()
            if selected_nodes == []:
                raise NukeCreatorError("Creator error: No active selection")
            elif len(selected_nodes) > 1:
                NukeCreatorError("Creator error: Select only one camera node")
            self.selected_node = selected_nodes[0]
        else:
            self.selected_node = None

    def get_pre_create_attr_defs(self):
        attr_defs = [
            BoolDef("use_selection", label="Use selection"),
            self._get_render_target_enum()
        ]
        return attr_defs

    def get_instance_attr_defs(self):
        attr_defs = [
            self._get_render_target_enum(),
            self._get_reviewable_bool()
        ]
        return attr_defs

    def _get_render_target_enum(self):
        rendering_targets = {
            "local": "Local machine rendering",
            "frames": "Use existing frames"
        }
        if ("farm_rendering" in self.instance_attributes):
            rendering_targets["farm"] = "Farm rendering"

        return EnumDef(
            "render_target",
            items=rendering_targets,
            label="Render target"
        )

    def _get_reviewable_bool(self):
        return BoolDef(
            "review",
            default=("reviewable" in self.instance_attributes),
            label="Review"
        )

    def create(self, subset_name, instance_data, pre_create_data):
        # make sure selected nodes are added
        self.set_selected_nodes(pre_create_data)

        # make sure subset name is unique
        if self.check_existing_subset(subset_name, instance_data):
            raise NukeCreatorError(
                ("subset {} is already published"
                 "definition.").format(subset_name))

        instance_node = self.create_instance_node(
            subset_name,
            instance_data
        )

        try:
            instance = CreatedInstance(
                self.family,
                subset_name,
                instance_data,
                self
            )

            instance.transient_data["node"] = instance_node

            self._add_instance_to_context(instance)

            set_node_data(
                instance_node, INSTANCE_DATA_KNOB, instance.data_to_store())

            return instance

        except Exception as er:
            six.reraise(
                NukeCreatorError,
                NukeCreatorError("Creator error: {}".format(er)),
                sys.exc_info()[2]
            )

    def apply_settings(
        self,
        project_settings,
        system_settings
    ):
        """Method called on initialization of plugin to apply settings."""

        # plugin settings
        plugin_settings = self.get_creator_settings(project_settings)

        # individual attributes
        self.instance_attributes = plugin_settings.get(
            "instance_attributes") or self.instance_attributes
        self.prenodes = plugin_settings["prenodes"]
        self.default_variants = plugin_settings.get(
            "default_variants") or self.default_variants
        self.temp_rendering_path_template = (
            plugin_settings.get("temp_rendering_path_template")
            or self.temp_rendering_path_template
        )


class OpenPypeCreator(LegacyCreator):
    """Pype Nuke Creator class wrapper"""
    node_color = "0xdfea5dff"

    def __init__(self, *args, **kwargs):
        super(OpenPypeCreator, self).__init__(*args, **kwargs)
        if check_subsetname_exists(
                nuke.allNodes(),
                self.data["subset"]):
            msg = ("The subset name `{0}` is already used on a node in"
                   "this workfile.".format(self.data["subset"]))
            self.log.error(msg + "\n\nPlease use other subset name!")
            raise NameError("`{0}: {1}".format(__name__, msg))
        return

    def process(self):
        from nukescripts import autoBackdrop

        instance = None

        if (self.options or {}).get("useSelection"):

            nodes = nuke.selectedNodes()
            if not nodes:
                nuke.message("Please select nodes that you "
                             "wish to add to a container")
                return

            elif len(nodes) == 1:
                # only one node is selected
                instance = nodes[0]

        if not instance:
            # Not using selection or multiple nodes selected
            bckd_node = autoBackdrop()
            bckd_node["tile_color"].setValue(int(self.node_color, 16))
            bckd_node["note_font_size"].setValue(24)
            bckd_node["label"].setValue("[{}]".format(self.name))

            instance = bckd_node

        # add avalon knobs
        set_avalon_knob_data(instance, self.data)
        add_publish_knob(instance)

        return instance


def get_instance_group_node_childs(instance):
    """Return list of instance group node children

    Args:
        instance (pyblish.Instance): pyblish instance

    Returns:
        list: [nuke.Node]
    """
    node = instance.data["transientData"]["node"]

    if node.Class() != "Group":
        return

    # collect child nodes
    child_nodes = []
    # iterate all nodes
    for node in nuke.allNodes(group=node):
        # add contained nodes to instance's node list
        child_nodes.append(node)

    return child_nodes


def get_colorspace_from_node(node):
    # Add version data to instance
    colorspace = node["colorspace"].value()

    # remove default part of the string
    if "default (" in colorspace:
        colorspace = re.sub(r"default.\(|\)", "", colorspace)

    return colorspace


def get_review_presets_config():
    settings = get_current_project_settings()
    review_profiles = (
        settings["global"]
        ["publish"]
        ["ExtractReview"]
        ["profiles"]
    )

    outputs = {}
    for profile in review_profiles:
        outputs.update(profile.get("outputs", {}))

    return [str(name) for name, _prop in outputs.items()]


class NukeLoader(LoaderPlugin):
    container_id_knob = "containerId"
    container_id = None

    def reset_container_id(self):
        self.container_id = "".join(random.choice(
            string.ascii_uppercase + string.digits) for _ in range(10))

    def get_container_id(self, node):
        id_knob = node.knobs().get(self.container_id_knob)
        return id_knob.value() if id_knob else None

    def get_members(self, source):
        """Return nodes that has same "containerId" as `source`"""
        source_id = self.get_container_id(source)
        return [node for node in nuke.allNodes(recurseGroups=True)
                if self.get_container_id(node) == source_id
                and node is not source] if source_id else []

    def set_as_member(self, node):
        source_id = self.get_container_id(node)

        if source_id:
            node[self.container_id_knob].setValue(source_id)
        else:
            HIDEN_FLAG = 0x00040000
            _knob = Knobby(
                "String_Knob",
                self.container_id,
                flags=[
                    nuke.READ_ONLY,
                    HIDEN_FLAG
                ])
            knob = _knob.create(self.container_id_knob)
            node.addKnob(knob)

    def clear_members(self, parent_node):
        members = self.get_members(parent_node)

        dependent_nodes = None
        for node in members:
            _depndc = [n for n in node.dependent() if n not in members]
            if not _depndc:
                continue

            dependent_nodes = _depndc
            break

        for member in members:
            self.log.info("removing node: `{}".format(member.name()))
            nuke.delete(member)

        return dependent_nodes


class ExporterReview(object):
    """
    Base class object for generating review data from Nuke

    Args:
        klass (pyblish.plugin): pyblish plugin parent
        instance (pyblish.instance): instance of pyblish context

    """
    data = None
    publish_on_farm = False

    def __init__(self,
                 klass,
                 instance,
                 multiple_presets=True
                 ):

        self.log = klass.log
        self.instance = instance
        self.multiple_presets = multiple_presets
        self.path_in = self.instance.data.get("path", None)
        self.staging_dir = self.instance.data["stagingDir"]
        self.collection = self.instance.data.get("collection", None)
        self.data = dict({
            "representations": list()
        })

    def get_file_info(self):
        if self.collection:
            self.log.debug("Collection: `{}`".format(self.collection))
            # get path
            self.fname = os.path.basename(self.collection.format(
                "{head}{padding}{tail}"))
            self.fhead = self.collection.format("{head}")

            # get first and last frame
            self.first_frame = min(self.collection.indexes)
            self.last_frame = max(self.collection.indexes)
        else:
            self.fname = os.path.basename(self.path_in)
            self.fhead = os.path.splitext(self.fname)[0] + "."
            self.first_frame = self.instance.data.get("frameStartHandle", None)
            self.last_frame = self.instance.data.get("frameEndHandle", None)

        if "#" in self.fhead:
            self.fhead = self.fhead.replace("#", "")[:-1]

    def get_representation_data(
        self, tags=None, range=False,
        custom_tags=None
    ):
        """ Add representation data to self.data

        Args:
            tags (list[str], optional): list of defined tags.
                                        Defaults to None.
            range (bool, optional): flag for adding ranges.
                                    Defaults to False.
            custom_tags (list[str], optional): user inputed custom tags.
                                               Defaults to None.
        """
        add_tags = tags or []
        repre = {
            "name": self.name,
            "ext": self.ext,
            "files": self.file,
            "stagingDir": self.staging_dir,
            "tags": [self.name.replace("_", "-")] + add_tags
        }

        if custom_tags:
            repre["custom_tags"] = custom_tags

        if range:
            repre.update({
                "frameStart": self.first_frame,
                "frameEnd": self.last_frame,
            })

        if self.multiple_presets:
            repre["outputName"] = self.name

        if self.publish_on_farm:
            repre["tags"].append("publish_on_farm")

        self.data["representations"].append(repre)

    def get_imageio_baking_profile(self):
        from . import lib as opnlib
        nuke_imageio = opnlib.get_nuke_imageio_settings()

        # TODO: this is only securing backward compatibility lets remove
        # this once all projects's anotomy are updated to newer config
        if "baking" in nuke_imageio.keys():
            return nuke_imageio["baking"]["viewerProcess"]
        else:
            return nuke_imageio["viewer"]["viewerProcess"]


class ExporterReviewLut(ExporterReview):
    """
    Generator object for review lut from Nuke

    Args:
        klass (pyblish.plugin): pyblish plugin parent
        instance (pyblish.instance): instance of pyblish context


    """
    _temp_nodes = []

    def __init__(self,
                 klass,
                 instance,
                 name=None,
                 ext=None,
                 cube_size=None,
                 lut_size=None,
                 lut_style=None,
                 multiple_presets=True):
        # initialize parent class
        super(ExporterReviewLut, self).__init__(
            klass, instance, multiple_presets)

        # deal with now lut defined in viewer lut
        if hasattr(klass, "viewer_lut_raw"):
            self.viewer_lut_raw = klass.viewer_lut_raw
        else:
            self.viewer_lut_raw = False

        self.name = name or "baked_lut"
        self.ext = ext or "cube"
        self.cube_size = cube_size or 32
        self.lut_size = lut_size or 1024
        self.lut_style = lut_style or "linear"

        # set frame start / end and file name to self
        self.get_file_info()

        self.log.info("File info was set...")

        self.file = self.fhead + self.name + ".{}".format(self.ext)
        self.path = os.path.join(
            self.staging_dir, self.file).replace("\\", "/")

    def clean_nodes(self):
        for node in self._temp_nodes:
            nuke.delete(node)
        self._temp_nodes = []
        self.log.info("Deleted nodes...")

    def generate_lut(self, **kwargs):
        bake_viewer_process = kwargs["bake_viewer_process"]
        bake_viewer_input_process_node = kwargs[
            "bake_viewer_input_process"]

        # ---------- start nodes creation

        # CMSTestPattern
        cms_node = nuke.createNode("CMSTestPattern")
        cms_node["cube_size"].setValue(self.cube_size)
        # connect
        self._temp_nodes.append(cms_node)
        self.previous_node = cms_node
        self.log.debug("CMSTestPattern...   `{}`".format(self._temp_nodes))

        if bake_viewer_process:
            # Node View Process
            if bake_viewer_input_process_node:
                ipn = get_view_process_node()
                if ipn is not None:
                    # connect
                    ipn.setInput(0, self.previous_node)
                    self._temp_nodes.append(ipn)
                    self.previous_node = ipn
                    self.log.debug(
                        "ViewProcess...   `{}`".format(self._temp_nodes))

            if not self.viewer_lut_raw:
                # OCIODisplay
                dag_node = nuke.createNode("OCIODisplay")
                # connect
                dag_node.setInput(0, self.previous_node)
                self._temp_nodes.append(dag_node)
                self.previous_node = dag_node
                self.log.debug(
                    "OCIODisplay...   `{}`".format(self._temp_nodes))

        # GenerateLUT
        gen_lut_node = nuke.createNode("GenerateLUT")
        gen_lut_node["file"].setValue(self.path)
        gen_lut_node["file_type"].setValue(".{}".format(self.ext))
        gen_lut_node["lut1d"].setValue(self.lut_size)
        gen_lut_node["style1d"].setValue(self.lut_style)
        # connect
        gen_lut_node.setInput(0, self.previous_node)
        self._temp_nodes.append(gen_lut_node)
        self.log.debug("GenerateLUT...   `{}`".format(self._temp_nodes))

        # ---------- end nodes creation

        # Export lut file
        nuke.execute(
            gen_lut_node.name(),
            int(self.first_frame),
            int(self.first_frame))

        self.log.info("Exported...")

        # ---------- generate representation data
        self.get_representation_data()

        self.log.debug("Representation...   `{}`".format(self.data))

        # ---------- Clean up
        self.clean_nodes()

        return self.data


class ExporterReviewMov(ExporterReview):
    """
    Metaclass for generating review mov files

    Args:
        klass (pyblish.plugin): pyblish plugin parent
        instance (pyblish.instance): instance of pyblish context

    """
    _temp_nodes = {}

    def __init__(self,
                 klass,
                 instance,
                 name=None,
                 ext=None,
                 multiple_presets=True
                 ):
        # initialize parent class
        super(ExporterReviewMov, self).__init__(
            klass, instance, multiple_presets)
        # passing presets for nodes to self
        self.nodes = klass.nodes if hasattr(klass, "nodes") else {}

        # deal with now lut defined in viewer lut
        self.viewer_lut_raw = klass.viewer_lut_raw
        self.write_colorspace = instance.data["colorspace"]

        self.name = name or "baked"
        self.ext = ext or "mov"

        # set frame start / end and file name to self
        self.get_file_info()

        self.log.info("File info was set...")

        self.file = self.fhead + self.name + ".{}".format(self.ext)
        self.path = os.path.join(
            self.staging_dir, self.file).replace("\\", "/")

    def clean_nodes(self, node_name):
        for node in self._temp_nodes[node_name]:
            nuke.delete(node)
        self._temp_nodes[node_name] = []
        self.log.info("Deleted nodes...")

    def render(self, render_node_name):
        self.log.info("Rendering...  ")
        # Render Write node
        nuke.execute(
            render_node_name,
            int(self.first_frame),
            int(self.last_frame))

        self.log.info("Rendered...")

    def save_file(self):
        import shutil
        with maintained_selection():
            self.log.info("Saving nodes as file...  ")
            # create nk path
            path = os.path.splitext(self.path)[0] + ".nk"
            # save file to the path
            shutil.copyfile(self.instance.context.data["currentFile"], path)

        self.log.info("Nodes exported...")
        return path

    def generate_mov(self, farm=False, **kwargs):
        add_tags = []
        self.publish_on_farm = farm
        read_raw = kwargs["read_raw"]
        reformat_node_add = kwargs["reformat_node_add"]
        reformat_node_config = kwargs["reformat_node_config"]
        bake_viewer_process = kwargs["bake_viewer_process"]
        bake_viewer_input_process_node = kwargs[
            "bake_viewer_input_process"]
        viewer_process_override = kwargs[
            "viewer_process_override"]

        baking_view_profile = (
            viewer_process_override or self.get_imageio_baking_profile())

        fps = self.instance.context.data["fps"]

        self.log.debug(">> baking_view_profile   `{}`".format(
            baking_view_profile))

        add_custom_tags = kwargs.get("add_custom_tags", [])

        self.log.info(
            "__ add_custom_tags: `{0}`".format(add_custom_tags))

        subset = self.instance.data["subset"]
        self._temp_nodes[subset] = []
        # ---------- start nodes creation

        # Read node
        r_node = nuke.createNode("Read")
        r_node["file"].setValue(self.path_in)
        r_node["first"].setValue(self.first_frame)
        r_node["origfirst"].setValue(self.first_frame)
        r_node["last"].setValue(self.last_frame)
        r_node["origlast"].setValue(self.last_frame)
        r_node["colorspace"].setValue(self.write_colorspace)

        if read_raw:
            r_node["raw"].setValue(1)

        # connect
        self._temp_nodes[subset].append(r_node)
        self.previous_node = r_node
        self.log.debug("Read...   `{}`".format(self._temp_nodes[subset]))

        # add reformat node
        if reformat_node_add:
            # append reformated tag
            add_tags.append("reformated")

            rf_node = nuke.createNode("Reformat")
            set_node_knobs_from_settings(rf_node, reformat_node_config)

            # connect
            rf_node.setInput(0, self.previous_node)
            self._temp_nodes[subset].append(rf_node)
            self.previous_node = rf_node
            self.log.debug(
                "Reformat...   `{}`".format(self._temp_nodes[subset]))

        # only create colorspace baking if toggled on
        if bake_viewer_process:
            if bake_viewer_input_process_node:
                # View Process node
                ipn = get_view_process_node()
                if ipn is not None:
                    # connect
                    ipn.setInput(0, self.previous_node)
                    self._temp_nodes[subset].append(ipn)
                    self.previous_node = ipn
                    self.log.debug(
                        "ViewProcess...   `{}`".format(
                            self._temp_nodes[subset]))

            if not self.viewer_lut_raw:
                # OCIODisplay
                dag_node = nuke.createNode("OCIODisplay")

                display, viewer = get_viewer_config_from_string(
                    str(baking_view_profile)
                )
                if display:
                    dag_node["display"].setValue(display)

                # assign viewer
                dag_node["view"].setValue(viewer)

                # connect
                dag_node.setInput(0, self.previous_node)
                self._temp_nodes[subset].append(dag_node)
                self.previous_node = dag_node
                self.log.debug("OCIODisplay...   `{}`".format(
                    self._temp_nodes[subset]))

        # Write node
        write_node = nuke.createNode("Write")
        self.log.debug("Path: {}".format(self.path))
        write_node["file"].setValue(str(self.path))
        write_node["file_type"].setValue(str(self.ext))

        # Knobs `meta_codec` and `mov64_codec` are not available on centos.
        # TODO shouldn't this come from settings on outputs?
        try:
            write_node["meta_codec"].setValue("ap4h")
        except Exception:
            self.log.info("`meta_codec` knob was not found")

        try:
            write_node["mov64_codec"].setValue("ap4h")
            write_node["mov64_fps"].setValue(float(fps))
        except Exception:
            self.log.info("`mov64_codec` knob was not found")

        write_node["mov64_write_timecode"].setValue(1)
        write_node["raw"].setValue(1)
        # connect
        write_node.setInput(0, self.previous_node)
        self._temp_nodes[subset].append(write_node)
        self.log.debug("Write...   `{}`".format(self._temp_nodes[subset]))
        # ---------- end nodes creation

        # ---------- render or save to nk
        if self.publish_on_farm:
            nuke.scriptSave()
            path_nk = self.save_file()
            self.data.update({
                "bakeScriptPath": path_nk,
                "bakeWriteNodeName": write_node.name(),
                "bakeRenderPath": self.path
            })
        else:
            self.render(write_node.name())

        # ---------- generate representation data
        self.get_representation_data(
            tags=["review", "delete"] + add_tags,
            custom_tags=add_custom_tags,
            range=True
        )

        self.log.debug("Representation...   `{}`".format(self.data))

        self.clean_nodes(subset)
        nuke.scriptSave()

        return self.data


@deprecated("openpype.hosts.nuke.api.plugin.NukeWriteCreator")
class AbstractWriteRender(OpenPypeCreator):
    """Abstract creator to gather similar implementation for Write creators"""
    name = ""
    label = ""
    hosts = ["nuke"]
    n_class = "Write"
    family = "render"
    icon = "sign-out"
    defaults = ["Main", "Mask"]
    knobs = []
    prenodes = {}

    def __init__(self, *args, **kwargs):
        super(AbstractWriteRender, self).__init__(*args, **kwargs)

        data = OrderedDict()

        data["family"] = self.family
        data["families"] = self.n_class

        for k, v in self.data.items():
            if k not in data.keys():
                data.update({k: v})

        self.data = data
        self.nodes = nuke.selectedNodes()
        self.log.debug("_ self.data: '{}'".format(self.data))

    def process(self):

        inputs = []
        outputs = []
        instance = nuke.toNode(self.data["subset"])
        selected_node = None

        # use selection
        if (self.options or {}).get("useSelection"):
            nodes = self.nodes

            if not (len(nodes) < 2):
                msg = ("Select only one node. "
                       "The node you want to connect to, "
                       "or tick off `Use selection`")
                self.log.error(msg)
                nuke.message(msg)
                return

            if len(nodes) == 0:
                msg = (
                    "No nodes selected. Please select a single node to connect"
                    " to or tick off `Use selection`"
                )
                self.log.error(msg)
                nuke.message(msg)
                return

            selected_node = nodes[0]
            inputs = [selected_node]
            outputs = selected_node.dependent()

            if instance:
                if (instance.name() in selected_node.name()):
                    selected_node = instance.dependencies()[0]

        # if node already exist
        if instance:
            # collect input / outputs
            inputs = instance.dependencies()
            outputs = instance.dependent()
            selected_node = inputs[0]
            # remove old one
            nuke.delete(instance)

        # recreate new
        write_data = {
            "nodeclass": self.n_class,
            "families": [self.family],
            "avalon": self.data,
            "subset": self.data["subset"],
            "knobs": self.knobs
        }

        # add creator data
        creator_data = {"creator": self.__class__.__name__}
        self.data.update(creator_data)
        write_data.update(creator_data)

        write_node = self._create_write_node(
            selected_node,
            inputs,
            outputs,
            write_data
        )

        # relinking to collected connections
        for i, input in enumerate(inputs):
            write_node.setInput(i, input)

        write_node.autoplace()

        for output in outputs:
            output.setInput(0, write_node)

        write_node = self._modify_write_node(write_node)

        return write_node

    def is_legacy(self):
        """Check if it needs to run legacy code

        In case where `type` key is missing in singe
        knob it is legacy project anatomy.

        Returns:
            bool: True if legacy
        """
        imageio_nodes = get_nuke_imageio_settings()["nodes"]
        node = imageio_nodes["requiredNodes"][0]
        if "type" not in node["knobs"][0]:
            # if type is not yet in project anatomy
            return True
        elif next(iter(
            _k for _k in node["knobs"]
            if _k.get("type") == "__legacy__"
        ), None):
            # in case someone re-saved anatomy
            # with old configuration
            return True

    @abstractmethod
    def _create_write_node(self, selected_node, inputs, outputs, write_data):
        """Family dependent implementation of Write node creation

        Args:
            selected_node (nuke.Node)
            inputs (list of nuke.Node) - input dependencies (what is connected)
            outputs (list of nuke.Node) - output dependencies
            write_data (dict) - values used to fill Knobs
        Returns:
            node (nuke.Node): group node with  data as Knobs
        """
        pass

    @abstractmethod
    def _modify_write_node(self, write_node):
        """Family dependent modification of created 'write_node'

        Returns:
            node (nuke.Node): group node with data as Knobs
        """
        pass


def convert_to_valid_instaces():
    """ Check and convert to latest publisher instances

    Also save as new minor version of workfile.
    """
    def family_to_identifier(family):
        mapping = {
            "render": "create_write_render",
            "prerender": "create_write_prerender",
            "still": "create_write_image",
            "model": "create_model",
            "camera": "create_camera",
            "nukenodes": "create_backdrop",
            "gizmo": "create_gizmo",
            "source": "create_source"

        }
        return mapping[family]

    from openpype.hosts.nuke.api.lib import (
        get_avalon_knob_data
    )
    from openpype.hosts.nuke.api import workio

    task_name = legacy_io.Session["AVALON_TASK"]

    # save into new workfile
    current_file = workio.current_file()
    new_workfile = current_file[:-3] + "_publisherConvert" + current_file[-3:]

    path = new_workfile.replace("\\", "/")
    nuke.scriptSaveAs(new_workfile, overwrite=1)
    nuke.Root()["name"].setValue(path)
    nuke.Root()["project_directory"].setValue(os.path.dirname(path))
    nuke.Root().setModified(False)

    _remove_old_knobs(nuke.Root())

    # loop all nodes and convert
    for node in nuke.allNodes(recurseGroups=True):
        transfer_data = {
            "creator_attributes": {}
        }
        creator_attr = transfer_data["creator_attributes"]

        if node.Class() in ["Viewer", "Dot"]:
            continue

        if get_node_data(node, INSTANCE_DATA_KNOB):
            continue

        # get data from avalon knob
        avalon_knob_data = get_avalon_knob_data(
            node, ["avalon:", "ak:"])

        if not avalon_knob_data:
            continue

        if avalon_knob_data["id"] != "pyblish.avalon.instance":
            continue

        transfer_data.update({
            k: v for k, v in avalon_knob_data.items()
            if k not in ["families", "creator"]
        })

        transfer_data["task"] = task_name

        family = avalon_knob_data["family"]
        # establish families
        families_ak = avalon_knob_data.get("families", [])

        if "suspend_publish" in node.knobs():
            creator_attr["suspended_publish"] = (
                node["suspend_publish"].value())

        # get review knob value
        if "review" in node.knobs():
            creator_attr["review"] = (
                node["review"].value())

        if "publish" in node.knobs():
            transfer_data["active"] = (
                node["publish"].value())

        # add idetifier
        transfer_data["creator_identifier"] = family_to_identifier(family)

        # Add all nodes in group instances.
        if node.Class() == "Group":
            # only alter families for render family
            if families_ak and "write" in families_ak.lower():
                target = node["render"].value()
                if target == "Use existing frames":
                    creator_attr["render_target"] = "frames"
                elif target == "Local":
                    # Local rendering
                    creator_attr["render_target"] = "local"
                elif target == "On farm":
                    # Farm rendering
                    creator_attr["render_target"] = "farm"

                if "deadlinePriority" in node.knobs():
                    transfer_data["farm_priority"] = (
                        node["deadlinePriority"].value())
                if "deadlineChunkSize" in node.knobs():
                    creator_attr["farm_chunk"] = (
                        node["deadlineChunkSize"].value())
                if "deadlineConcurrentTasks" in node.knobs():
                    creator_attr["farm_concurency"] = (
                        node["deadlineConcurrentTasks"].value())

        _remove_old_knobs(node)

        # add new instance knob with transfer data
        set_node_data(
            node, INSTANCE_DATA_KNOB, transfer_data)

    nuke.scriptSave()


def _remove_old_knobs(node):
    remove_knobs = [
        "review", "publish", "render", "suspend_publish", "warn", "divd",
        "OpenpypeDataGroup", "OpenpypeDataGroup_End", "deadlinePriority",
        "deadlineChunkSize", "deadlineConcurrentTasks", "Deadline"
    ]
    print(node.name())

    # remove all old knobs
    for knob in node.allKnobs():
        try:
            if knob.name() in remove_knobs:
                node.removeKnob(knob)
            elif "avalon" in knob.name():
                node.removeKnob(knob)
        except ValueError:
            pass<|MERGE_RESOLUTION|>--- conflicted
+++ resolved
@@ -36,18 +36,15 @@
     add_publish_knob,
     get_nuke_imageio_settings,
     set_node_knobs_from_settings,
-    get_view_process_node,
-<<<<<<< HEAD
     set_node_data,
     get_node_data,
+    get_view_process_node,
+    get_viewer_config_from_string,
     deprecated
 )
 from .pipeline import (
     list_instances,
     remove_instance
-=======
-    get_viewer_config_from_string
->>>>>>> 6d750237
 )
 
 
