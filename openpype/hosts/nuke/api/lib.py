import os
from pprint import pformat
import re
import six
import platform
import tempfile
import contextlib
from collections import OrderedDict

import clique

import nuke
from Qt import QtCore, QtWidgets

from openpype.client import (
    get_project,
    get_asset_by_name,
    get_versions,
    get_last_versions,
    get_representations,
)
from openpype.api import (
    Logger,
    get_version_from_path,
    get_current_project_settings,
)
from openpype.tools.utils import host_tools
from openpype.lib import env_value_to_bool
from openpype.lib.path_tools import HostDirmap
from openpype.settings import (
    get_project_settings,
    get_anatomy_settings,
)
from openpype.modules import ModulesManager
from openpype.pipeline.template_data import get_template_data_with_names
from openpype.pipeline import (
    discover_legacy_creator_plugins,
    legacy_io,
    Anatomy,
)
from openpype.pipeline.context_tools import (
    get_current_project_asset,
    get_custom_workfile_template_from_session
)
from openpype.pipeline.workfile import BuildWorkfile

from . import gizmo_menu

from .workio import (
    save_file,
    open_file
)

log = Logger.get_logger(__name__)

_NODE_TAB_NAME = "{}".format(os.getenv("AVALON_LABEL") or "Avalon")
AVALON_LABEL = os.getenv("AVALON_LABEL") or "Avalon"
AVALON_TAB = "{}".format(AVALON_LABEL)
AVALON_DATA_GROUP = "{}DataGroup".format(AVALON_LABEL.capitalize())
EXCLUDED_KNOB_TYPE_ON_READ = (
    20,  # Tab Knob
    26,  # Text Knob (But for backward compatibility, still be read
         #  if value is not an empty string.)
)


class Context:
    main_window = None
    context_label = None
    project_name = os.getenv("AVALON_PROJECT")
    # Workfile related code
    workfiles_launched = False
    workfiles_tool_timer = None

    # Seems unused
    _project_doc = None


class Knobby(object):
    """For creating knob which it's type isn't mapped in `create_knobs`

    Args:
        type (string): Nuke knob type name
        value: Value to be set with `Knob.setValue`, put `None` if not required
        flags (list, optional): Knob flags to be set with `Knob.setFlag`
        *args: Args other than knob name for initializing knob class

    """

    def __init__(self, type, value, flags=None, *args):
        self.type = type
        self.value = value
        self.flags = flags or []
        self.args = args

    def create(self, name, nice=None):
        knob_cls = getattr(nuke, self.type)
        knob = knob_cls(name, nice, *self.args)
        if self.value is not None:
            knob.setValue(self.value)
        for flag in self.flags:
            knob.setFlag(flag)
        return knob


def create_knobs(data, tab=None):
    """Create knobs by data

    Depending on the type of each dict value and creates the correct Knob.

    Mapped types:
        bool: nuke.Boolean_Knob
        int: nuke.Int_Knob
        float: nuke.Double_Knob
        list: nuke.Enumeration_Knob
        six.string_types: nuke.String_Knob

        dict: If it's a nested dict (all values are dict), will turn into
            A tabs group. Or just a knobs group.

    Args:
        data (dict): collection of attributes and their value
        tab (string, optional): Knobs' tab name

    Returns:
        list: A list of `nuke.Knob` objects

    """
    def nice_naming(key):
        """Convert camelCase name into UI Display Name"""
        words = re.findall('[A-Z][^A-Z]*', key[0].upper() + key[1:])
        return " ".join(words)

    # Turn key-value pairs into knobs
    knobs = list()

    if tab:
        knobs.append(nuke.Tab_Knob(tab))

    for key, value in data.items():
        # Knob name
        if isinstance(key, tuple):
            name, nice = key
        else:
            name, nice = key, nice_naming(key)

        # Create knob by value type
        if isinstance(value, Knobby):
            knobby = value
            knob = knobby.create(name, nice)

        elif isinstance(value, float):
            knob = nuke.Double_Knob(name, nice)
            knob.setValue(value)

        elif isinstance(value, bool):
            knob = nuke.Boolean_Knob(name, nice)
            knob.setValue(value)
            knob.setFlag(nuke.STARTLINE)

        elif isinstance(value, int):
            knob = nuke.Int_Knob(name, nice)
            knob.setValue(value)

        elif isinstance(value, six.string_types):
            knob = nuke.String_Knob(name, nice)
            knob.setValue(value)

        elif isinstance(value, list):
            knob = nuke.Enumeration_Knob(name, nice, value)

        elif isinstance(value, dict):
            if all(isinstance(v, dict) for v in value.values()):
                # Create a group of tabs
                begain = nuke.BeginTabGroup_Knob()
                end = nuke.EndTabGroup_Knob()
                begain.setName(name)
                end.setName(name + "_End")
                knobs.append(begain)
                for k, v in value.items():
                    knobs += create_knobs(v, tab=k)
                knobs.append(end)
            else:
                # Create a group of knobs
                knobs.append(nuke.Tab_Knob(
                    name, nice, nuke.TABBEGINCLOSEDGROUP))
                knobs += create_knobs(value)
                knobs.append(
                    nuke.Tab_Knob(name + "_End", nice, nuke.TABENDGROUP))
            continue

        else:
            raise TypeError("Unsupported type: %r" % type(value))

        knobs.append(knob)

    return knobs


def imprint(node, data, tab=None):
    """Store attributes with value on node

    Parse user data into Node knobs.
    Use `collections.OrderedDict` to ensure knob order.

    Args:
        node(nuke.Node): node object from Nuke
        data(dict): collection of attributes and their value

    Returns:
        None

    Examples:
        ```
        import nuke
        from openpype.hosts.nuke.api import lib

        node = nuke.createNode("NoOp")
        data = {
            # Regular type of attributes
            "myList": ["x", "y", "z"],
            "myBool": True,
            "myFloat": 0.1,
            "myInt": 5,

            # Creating non-default imprint type of knob
            "MyFilePath": lib.Knobby("File_Knob", "/file/path"),
            "divider": lib.Knobby("Text_Knob", ""),

            # Manual nice knob naming
            ("my_knob", "Nice Knob Name"): "some text",

            # dict type will be created as knob group
            "KnobGroup": {
                "knob1": 5,
                "knob2": "hello",
                "knob3": ["a", "b"],
            },

            # Nested dict will be created as tab group
            "TabGroup": {
                "tab1": {"count": 5},
                "tab2": {"isGood": True},
                "tab3": {"direction": ["Left", "Right"]},
            },
        }
        lib.imprint(node, data, tab="Demo")

        ```

    """
    for knob in create_knobs(data, tab):
        node.addKnob(knob)


def add_publish_knob(node):
    """Add Publish knob to node

    Arguments:
        node (nuke.Node): nuke node to be processed

    Returns:
        node (nuke.Node): processed nuke node

    """
    if "publish" not in node.knobs():
        body = OrderedDict()
        body[("divd", "Publishing")] = Knobby("Text_Knob", '')
        body["publish"] = True
        imprint(node, body)
    return node


def set_avalon_knob_data(node, data=None, prefix="avalon:"):
    """ Sets data into nodes's avalon knob

    Arguments:
        node (nuke.Node): Nuke node to imprint with data,
        data (dict, optional): Data to be imprinted into AvalonTab
        prefix (str, optional): filtering prefix

    Returns:
        node (nuke.Node)

    Examples:
        data = {
            'asset': 'sq020sh0280',
            'family': 'render',
            'subset': 'subsetMain'
        }
    """
    data = data or dict()
    create = OrderedDict()

    tab_name = AVALON_TAB
    editable = ["asset", "subset", "name", "namespace"]

    existed_knobs = node.knobs()

    for key, value in data.items():
        knob_name = prefix + key
        gui_name = key

        if knob_name in existed_knobs:
            # Set value
            try:
                node[knob_name].setValue(value)
            except TypeError:
                node[knob_name].setValue(str(value))
        else:
            # New knob
            name = (knob_name, gui_name)  # Hide prefix on GUI
            if key in editable:
                create[name] = value
            else:
                create[name] = Knobby("String_Knob",
                                      str(value),
                                      flags=[nuke.READ_ONLY])
    if tab_name in existed_knobs:
        tab_name = None
    else:
        tab = OrderedDict()
        warn = Knobby("Text_Knob", "Warning! Do not change following data!")
        divd = Knobby("Text_Knob", "")
        head = [
            (("warn", ""), warn),
            (("divd", ""), divd),
        ]
        tab[AVALON_DATA_GROUP] = OrderedDict(head + list(create.items()))
        create = tab

    imprint(node, create, tab=tab_name)
    return node


def get_avalon_knob_data(node, prefix="avalon:"):
    """ Gets a data from nodes's avalon knob

    Arguments:
        node (obj): Nuke node to search for data,
        prefix (str, optional): filtering prefix

    Returns:
        data (dict)
    """

    # check if lists
    if not isinstance(prefix, list):
        prefix = list([prefix])

    data = dict()

    # loop prefix
    for p in prefix:
        # check if the node is avalon tracked
        if AVALON_TAB not in node.knobs():
            continue
        try:
            # check if data available on the node
            test = node[AVALON_DATA_GROUP].value()
            log.debug("Only testing if data avalable: `{}`".format(test))
        except NameError as e:
            # if it doesn't then create it
            log.debug("Creating avalon knob: `{}`".format(e))
            node = set_avalon_knob_data(node)
            return get_avalon_knob_data(node)

        # get data from filtered knobs
        data.update({k.replace(p, ''): node[k].value()
                    for k in node.knobs().keys()
                    if p in k})

    return data


def fix_data_for_node_create(data):
    """Fixing data to be used for nuke knobs
    """
    for k, v in data.items():
        if isinstance(v, six.text_type):
            data[k] = str(v)
        if str(v).startswith("0x"):
            data[k] = int(v, 16)
    return data


def add_write_node_legacy(name, **kwarg):
    """Adding nuke write node
    Arguments:
        name (str): nuke node name
        kwarg (attrs): data for nuke knobs
    Returns:
        node (obj): nuke write node
    """
    use_range_limit = kwarg.get("use_range_limit", None)

    w = nuke.createNode(
        "Write",
        "name {}".format(name))

    w["file"].setValue(kwarg["file"])

    for k, v in kwarg.items():
        if "frame_range" in k:
            continue
        log.info([k, v])
        try:
            w[k].setValue(v)
        except KeyError as e:
            log.debug(e)
            continue

    if use_range_limit:
        w["use_limit"].setValue(True)
        w["first"].setValue(kwarg["frame_range"][0])
        w["last"].setValue(kwarg["frame_range"][1])

    return w


def add_write_node(name, file_path, knobs, **kwarg):
    """Adding nuke write node

    Arguments:
        name (str): nuke node name
        kwarg (attrs): data for nuke knobs

    Returns:
        node (obj): nuke write node
    """
    use_range_limit = kwarg.get("use_range_limit", None)

    w = nuke.createNode(
        "Write",
        "name {}".format(name))

    w["file"].setValue(file_path)

    # finally add knob overrides
    set_node_knobs_from_settings(w, knobs, **kwarg)

    if use_range_limit:
        w["use_limit"].setValue(True)
        w["first"].setValue(kwarg["frame_range"][0])
        w["last"].setValue(kwarg["frame_range"][1])

    return w


def read_avalon_data(node):
    """Return user-defined knobs from given `node`

    Args:
        node (nuke.Node): Nuke node object

    Returns:
        list: A list of nuke.Knob object

    """
    def compat_prefixed(knob_name):
        if knob_name.startswith("avalon:"):
            return knob_name[len("avalon:"):]
        elif knob_name.startswith("ak:"):
            return knob_name[len("ak:"):]

    data = dict()

    pattern = ("(?<=addUserKnob {)"
               "([0-9]*) (\\S*)"  # Matching knob type and knob name
               "(?=[ |}])")
    tcl_script = node.writeKnobs(nuke.WRITE_USER_KNOB_DEFS)
    result = re.search(pattern, tcl_script)

    if result:
        first_user_knob = result.group(2)
        # Collect user knobs from the end of the knob list
        for knob in reversed(node.allKnobs()):
            knob_name = knob.name()
            if not knob_name:
                # Ignore unnamed knob
                continue

            knob_type = nuke.knob(knob.fullyQualifiedName(), type=True)
            value = knob.value()

            if (
                knob_type not in EXCLUDED_KNOB_TYPE_ON_READ or
                # For compating read-only string data that imprinted
                # by `nuke.Text_Knob`.
                (knob_type == 26 and value)
            ):
                key = compat_prefixed(knob_name)
                if key is not None:
                    data[key] = value

            if knob_name == first_user_knob:
                break

    return data


def get_node_path(path, padding=4):
    """Get filename for the Nuke write with padded number as '#'

    Arguments:
        path (str): The path to render to.

    Returns:
        tuple: head, padding, tail (extension)

    Examples:
        >>> get_frame_path("test.exr")
        ('test', 4, '.exr')

        >>> get_frame_path("filename.#####.tif")
        ('filename.', 5, '.tif')

        >>> get_frame_path("foobar##.tif")
        ('foobar', 2, '.tif')

        >>> get_frame_path("foobar_%08d.tif")
        ('foobar_', 8, '.tif')
    """
    filename, ext = os.path.splitext(path)

    # Find a final number group
    if '%' in filename:
        match = re.match('.*?(%[0-9]+d)$', filename)
        if match:
            padding = int(match.group(1).replace('%', '').replace('d', ''))
            # remove number from end since fusion
            # will swap it with the frame number
            filename = filename.replace(match.group(1), '')
    elif '#' in filename:
        match = re.match('.*?(#+)$', filename)

        if match:
            padding = len(match.group(1))
            # remove number from end since fusion
            # will swap it with the frame number
            filename = filename.replace(match.group(1), '')

    return filename, padding, ext


def get_nuke_imageio_settings():
    return get_anatomy_settings(Context.project_name)["imageio"]["nuke"]


def get_created_node_imageio_setting_legacy(nodeclass, creator, subset):
    ''' Get preset data for dataflow (fileType, compression, bitDepth)
    '''

    assert any([creator, nodeclass]), nuke.message(
        "`{}`: Missing mandatory kwargs `host`, `cls`".format(__file__))

    imageio_nodes = get_nuke_imageio_settings()["nodes"]
    required_nodes = imageio_nodes["requiredNodes"]

    # HACK: for backward compatibility this needs to be optional
    override_nodes = imageio_nodes.get("overrideNodes", [])

    imageio_node = None
    for node in required_nodes:
        log.info(node)
        if (
                nodeclass in node["nukeNodeClass"]
                and creator in node["plugins"]
        ):
            imageio_node = node
            break

    log.debug("__ imageio_node: {}".format(imageio_node))

    # find matching override node
    override_imageio_node = None
    for onode in override_nodes:
        log.info(onode)
        if nodeclass not in node["nukeNodeClass"]:
            continue

        if creator not in node["plugins"]:
            continue

        if (
            onode["subsets"]
            and not any(re.search(s, subset) for s in onode["subsets"])
        ):
            continue

        override_imageio_node = onode
        break

    log.debug("__ override_imageio_node: {}".format(override_imageio_node))
    # add overrides to imageio_node
    if override_imageio_node:
        # get all knob names in imageio_node
        knob_names = [k["name"] for k in imageio_node["knobs"]]

        for oknob in override_imageio_node["knobs"]:
            for knob in imageio_node["knobs"]:
                # override matching knob name
                if oknob["name"] == knob["name"]:
                    log.debug(
                        "_ overriding knob: `{}` > `{}`".format(
                            knob, oknob
                        ))
                    if not oknob["value"]:
                        # remove original knob if no value found in oknob
                        imageio_node["knobs"].remove(knob)
                    else:
                        # override knob value with oknob's
                        knob["value"] = oknob["value"]

                # add missing knobs into imageio_node
                if oknob["name"] not in knob_names:
                    log.debug(
                        "_ adding knob: `{}`".format(oknob))
                    imageio_node["knobs"].append(oknob)
                    knob_names.append(oknob["name"])

    log.info("ImageIO node: {}".format(imageio_node))
    return imageio_node


def get_imageio_node_setting(node_class, plugin_name, subset):
    ''' Get preset data for dataflow (fileType, compression, bitDepth)
    '''
    imageio_nodes = get_nuke_imageio_settings()["nodes"]
    required_nodes = imageio_nodes["requiredNodes"]

    imageio_node = None
    for node in required_nodes:
        log.info(node)
        if (
                node_class in node["nukeNodeClass"]
                and plugin_name in node["plugins"]
        ):
            imageio_node = node
            break

    log.debug("__ imageio_node: {}".format(imageio_node))

    if not imageio_node:
        return

    # find overrides and update knobs with them
    get_imageio_node_override_setting(
        node_class,
        plugin_name,
        subset,
        imageio_node["knobs"]
    )

    log.info("ImageIO node: {}".format(imageio_node))
    return imageio_node


def get_imageio_node_override_setting(
    node_class, plugin_name, subset, knobs_settings
):
    ''' Get imageio node overrides from settings
    '''
    imageio_nodes = get_nuke_imageio_settings()["nodes"]
    override_nodes = imageio_nodes["overrideNodes"]

    # find matching override node
    override_imageio_node = None
    for onode in override_nodes:
        log.info(onode)
        if node_class not in onode["nukeNodeClass"]:
            continue

        if plugin_name not in onode["plugins"]:
            continue

        if (
            onode["subsets"]
            and not any(re.search(s, subset) for s in onode["subsets"])
        ):
            continue

        override_imageio_node = onode
        break

    log.debug("__ override_imageio_node: {}".format(override_imageio_node))
    # add overrides to imageio_node
    if override_imageio_node:
        # get all knob names in imageio_node
        knob_names = [k["name"] for k in knobs_settings]

        for oknob in override_imageio_node["knobs"]:
            for knob in knobs_settings:
                # override matching knob name
                if oknob["name"] == knob["name"]:
                    log.debug(
                        "_ overriding knob: `{}` > `{}`".format(
                            knob, oknob
                        ))
                    if not oknob["value"]:
                        # remove original knob if no value found in oknob
                        knobs_settings.remove(knob)
                    else:
                        # override knob value with oknob's
                        knob["value"] = oknob["value"]

                # add missing knobs into imageio_node
                if oknob["name"] not in knob_names:
                    log.debug(
                        "_ adding knob: `{}`".format(oknob))
                    knobs_settings.append(oknob)
                    knob_names.append(oknob["name"])

    return knobs_settings


def get_imageio_input_colorspace(filename):
    ''' Get input file colorspace based on regex in settings.
    '''
    imageio_regex_inputs = (
        get_nuke_imageio_settings()["regexInputs"]["inputs"])

    preset_clrsp = None
    for regexInput in imageio_regex_inputs:
        if bool(re.search(regexInput["regex"], filename)):
            preset_clrsp = str(regexInput["colorspace"])

    return preset_clrsp


def get_view_process_node():
    reset_selection()

    ipn_orig = None
    for v in nuke.allNodes(filter="Viewer"):
        ipn = v['input_process_node'].getValue()
        if "VIEWER_INPUT" not in ipn:
            ipn_orig = nuke.toNode(ipn)
            ipn_orig.setSelected(True)

    if ipn_orig:
        return duplicate_node(ipn_orig)


def on_script_load():
    ''' Callback for ffmpeg support
    '''
    if nuke.env["LINUX"]:
        nuke.tcl('load ffmpegReader')
        nuke.tcl('load ffmpegWriter')
    else:
        nuke.tcl('load movReader')
        nuke.tcl('load movWriter')


def check_inventory_versions():
    """
    Actual version idetifier of Loaded containers

    Any time this function is run it will check all nodes and filter only
    Loader nodes for its version. It will get all versions from database
    and check if the node is having actual version. If not then it will color
    it to red.
    """
    from .pipeline import parse_container

    # get all Loader nodes by avalon attribute metadata
    node_with_repre_id = []
    repre_ids = set()
    # Find all containers and collect it's node and representation ids
    for node in nuke.allNodes():
        container = parse_container(node)

        if container:
            node = nuke.toNode(container["objectName"])
            avalon_knob_data = read_avalon_data(node)
            repre_id = avalon_knob_data["representation"]

            repre_ids.add(repre_id)
            node_with_repre_id.append((node, repre_id))

    # Skip if nothing was found
    if not repre_ids:
        return

    project_name = legacy_io.active_project()
    # Find representations based on found containers
    repre_docs = get_representations(
        project_name,
        representation_ids=repre_ids,
        fields=["_id", "parent"]
    )
    # Store representations by id and collect version ids
    repre_docs_by_id = {}
    version_ids = set()
    for repre_doc in repre_docs:
        # Use stringed representation id to match value in containers
        repre_id = str(repre_doc["_id"])
        repre_docs_by_id[repre_id] = repre_doc
        version_ids.add(repre_doc["parent"])

    version_docs = get_versions(
        project_name, version_ids, fields=["_id", "name", "parent"]
    )
    # Store versions by id and collect subset ids
    version_docs_by_id = {}
    subset_ids = set()
    for version_doc in version_docs:
        version_docs_by_id[version_doc["_id"]] = version_doc
        subset_ids.add(version_doc["parent"])

    # Query last versions based on subset ids
    last_versions_by_subset_id = get_last_versions(
        project_name, subset_ids=subset_ids, fields=["_id", "parent"]
    )

    # Loop through collected container nodes and their representation ids
    for item in node_with_repre_id:
        # Some python versions of nuke can't unfold tuple in for loop
        node, repre_id = item
        repre_doc = repre_docs_by_id.get(repre_id)
        # Failsafe for not finding the representation.
        if not repre_doc:
            log.warning((
                "Could not find the representation on node \"{}\""
            ).format(node.name()))
            continue

        version_id = repre_doc["parent"]
        version_doc = version_docs_by_id.get(version_id)
        if not version_doc:
            log.warning((
                "Could not find the version on node \"{}\""
            ).format(node.name()))
            continue

        # Get last version based on subset id
        subset_id = version_doc["parent"]
        last_version = last_versions_by_subset_id[subset_id]
        # Check if last version is same as current version
        if last_version["_id"] == version_doc["_id"]:
            color_value = "0x4ecd25ff"
        else:
            color_value = "0xd84f20ff"
        node["tile_color"].setValue(int(color_value, 16))


def writes_version_sync():
    ''' Callback synchronizing version of publishable write nodes
    '''
    try:
        rootVersion = get_version_from_path(nuke.root().name())
        padding = len(rootVersion)
        new_version = "v" + str("{" + ":0>{}".format(padding) + "}").format(
            int(rootVersion)
        )
        log.debug("new_version: {}".format(new_version))
    except Exception:
        return

    for each in nuke.allNodes(filter="Write"):
        # check if the node is avalon tracked
        if _NODE_TAB_NAME not in each.knobs():
            continue

        avalon_knob_data = read_avalon_data(each)

        try:
            if avalon_knob_data["families"] not in ["render"]:
                log.debug(avalon_knob_data["families"])
                continue

            node_file = each["file"].value()

            node_version = "v" + get_version_from_path(node_file)
            log.debug("node_version: {}".format(node_version))

            node_new_file = node_file.replace(node_version, new_version)
            each["file"].setValue(node_new_file)
            if not os.path.isdir(os.path.dirname(node_new_file)):
                log.warning("Path does not exist! I am creating it.")
                os.makedirs(os.path.dirname(node_new_file))
        except Exception as e:
            log.warning(
                "Write node: `{}` has no version in path: {}".format(
                    each.name(), e))


def version_up_script():
    ''' Raising working script's version
    '''
    import nukescripts
    nukescripts.script_and_write_nodes_version_up()


def check_subsetname_exists(nodes, subset_name):
    """
    Checking if node is not already created to secure there is no duplicity

    Arguments:
        nodes (list): list of nuke.Node objects
        subset_name (str): name we try to find

    Returns:
        bool: True of False
    """
    return next((True for n in nodes
                 if subset_name in read_avalon_data(n).get("subset", "")),
                False)

<<<<<<< HEAD
=======

def get_render_path(node):
    ''' Generate Render path from presets regarding avalon knob data
    '''
    avalon_knob_data = read_avalon_data(node)

    nuke_imageio_writes = get_imageio_node_setting(
        node_class=avalon_knob_data["families"],
        plugin_name=avalon_knob_data["creator"],
        subset=avalon_knob_data["subset"]
    )

    data = {
        "avalon": avalon_knob_data,
        "nuke_imageio_writes": nuke_imageio_writes
    }

    anatomy_filled = format_anatomy(data)
    return anatomy_filled["render"]["path"].replace("\\", "/")


>>>>>>> 0b0bc57c
def format_anatomy(data):
    ''' Helping function for formatting of anatomy paths

    Arguments:
        data (dict): dictionary with attributes used for formatting

    Return:
        path (str)
    '''
    # TODO: perhaps should be nonPublic

    anatomy = Anatomy()
    log.debug("__ anatomy.templates: {}".format(anatomy.templates))

    try:
        # TODO: bck compatibility with old anatomy template
        padding = int(
            anatomy.templates["render"].get(
                "frame_padding",
                anatomy.templates["render"].get("padding")
            )
        )
    except KeyError as e:
        msg = ("`padding` key is not in `render` "
               "or `frame_padding` on is not available in "
               "Anatomy template. Please, add it there and restart "
               "the pipeline (padding: \"4\"): `{}`").format(e)

        log.error(msg)
        nuke.message(msg)

    version = data.get("version", None)
    if not version:
        file = script_name()
        data["version"] = get_version_from_path(file)

    project_name = anatomy.project_name
    asset_name = data["avalon"]["asset"]
    task_name = os.environ["AVALON_TASK"]
    host_name = os.environ["AVALON_APP"]
    context_data = get_template_data_with_names(
        project_name, asset_name, task_name, host_name
    )
    data.update(context_data)
    data.update({
        "subset": data["avalon"]["subset"],
        "family": data["avalon"]["family"],
        "frame": "#" * padding,
    })
    return anatomy.format(data)


def script_name():
    ''' Returns nuke script path
    '''
    return nuke.root().knob("name").value()


def add_button_write_to_read(node):
    name = "createReadNode"
    label = "Read From Rendered"
    value = "import write_to_read;\
        write_to_read.write_to_read(nuke.thisNode(), allow_relative=False)"
    knob = nuke.PyScript_Knob(name, label, value)
    knob.clearFlag(nuke.STARTLINE)
    node.addKnob(knob)


def add_button_clear_rendered(node, path):
    name = "clearRendered"
    label = "Clear Rendered"
    value = "import clear_rendered;\
        clear_rendered.clear_rendered(\"{}\")".format(path)
    knob = nuke.PyScript_Knob(name, label, value)
    node.addKnob(knob)


def create_prenodes(
    prev_node,
    nodes_setting,
    plugin_name=None,
    subset=None,
    **kwargs
):
    last_node = None
    for_dependency = {}
    for name, node in nodes_setting.items():
        # get attributes
        nodeclass = node["nodeclass"]
        knobs = node["knobs"]

        # create node
        now_node = nuke.createNode(
            nodeclass, "name {}".format(name))
        now_node.hideControlPanel()

        # add for dependency linking
        for_dependency[name] = {
            "node": now_node,
            "dependent": node["dependent"]
        }

        if all([plugin_name, subset]):
            # find imageio overrides
            get_imageio_node_override_setting(
                now_node.Class(),
                plugin_name,
                subset,
                knobs
            )

        # add data to knob
        set_node_knobs_from_settings(now_node, knobs, **kwargs)

        # switch actual node to previous
        last_node = now_node

    for _node_name, node_prop in for_dependency.items():
        if not node_prop["dependent"]:
            node_prop["node"].setInput(
                0, prev_node)
        elif node_prop["dependent"] in for_dependency:
            _prev_node = for_dependency[node_prop["dependent"]]["node"]
            node_prop["node"].setInput(
                0, _prev_node)
        else:
            log.warning("Dependency has wrong name of node: {}".format(
                node_prop
            ))

    return last_node


def create_write_node(
    name,
    data,
    input=None,
    prenodes=None,
    review=True,
    farm=True,
    linked_knobs=None,
    **kwargs
):
    ''' Creating write node which is group node

    Arguments:
        name (str): name of node
        data (dict): creator write instance data
        input (node)[optional]: selected node to connect to
        prenodes (dict)[optional]:
            nodes to be created before write with dependency
        review (bool)[optional]: adding review knob
        farm (bool)[optional]: rendering workflow target
        kwargs (dict)[optional]: additional key arguments for formating

    Example:
        prenodes = {
            "nodeName": {
                "nodeclass": "Reformat",
                "dependent": [
                    following_node_01,
                    ...
                ],
                "knobs": [
                    {
                        "type": "text",
                        "name": "knobname",
                        "value": "knob value"
                    },
                    ...
                ]
            },
            ...
        }


    Return:
        node (obj): group node with avalon data as Knobs
    '''
    prenodes = prenodes or {}

    # group node knob overrides
    knob_overrides = data.pop("knobs", [])

    # filtering variables
    plugin_name = data["creator"]
    subset = data["subset"]

    # get knob settings for write node
    imageio_writes = get_imageio_node_setting(
        node_class=data["nodeclass"],
        plugin_name=plugin_name,
        subset=subset
    )

    for knob in imageio_writes["knobs"]:
        if knob["name"] == "file_type":
            representation = knob["value"]

    try:
        data.update({
            "imageio_writes": imageio_writes,
            "representation": representation,
        })
        anatomy_filled = format_anatomy(data)

    except Exception as e:
        msg = "problem with resolving anatomy template: {}".format(e)
        log.error(msg)
        nuke.message(msg)

    # build file path to workfiles
    fdir = str(anatomy_filled["work"]["folder"]).replace("\\", "/")
    fpath = data["fpath_template"].format(
        work=fdir,
        version=data["version"],
        subset=data["subset"],
        frame=data["frame"],
        ext=representation
    )

    # create directory
    if not os.path.isdir(os.path.dirname(fpath)):
        log.warning("Path does not exist! I am creating it.")
        os.makedirs(os.path.dirname(fpath))

    GN = nuke.createNode("Group", "name {}".format(name))

    prev_node = None
    with GN:
        if input:
            input_name = str(input.name()).replace(" ", "")
            # if connected input node was defined
            prev_node = nuke.createNode(
                "Input", "name {}".format(input_name))
        else:
            # generic input node connected to nothing
            prev_node = nuke.createNode(
                "Input", "name {}".format("rgba"))
        prev_node.hideControlPanel()

        # creating pre-write nodes `prenodes`
        last_prenode = create_prenodes(
            prev_node,
            prenodes,
            plugin_name,
            subset,
            **kwargs
        )
        if last_prenode:
            prev_node = last_prenode

        # creating write node
        write_node = now_node = add_write_node(
            "inside_{}".format(name),
            fpath,
            imageio_writes["knobs"],
            **data
        )
        write_node.hideControlPanel()
        # connect to previous node
        now_node.setInput(0, prev_node)

        # switch actual node to previous
        prev_node = now_node

        now_node = nuke.createNode("Output", "name Output1")
        now_node.hideControlPanel()

        # connect to previous node
        now_node.setInput(0, prev_node)

    # imprinting group node
    set_avalon_knob_data(GN, data["avalon"])
    add_publish_knob(GN)
    add_rendering_knobs(GN, farm)

    if review:
        add_review_knob(GN)

    # add divider
    GN.addKnob(nuke.Text_Knob('', 'Rendering'))

    # Add linked knobs.
    linked_knob_names = []

    # add input linked knobs and create group only if any input
    if linked_knobs:
        linked_knob_names.append("_grp-start_")
        linked_knob_names.extend(linked_knobs)
        linked_knob_names.append("_grp-end_")

    linked_knob_names.append("Render")

    for _k_name in linked_knob_names:
        if "_grp-start_" in _k_name:
            knob = nuke.Tab_Knob(
                "rnd_attr", "Rendering attributes", nuke.TABBEGINCLOSEDGROUP)
            GN.addKnob(knob)
        elif "_grp-end_" in _k_name:
            knob = nuke.Tab_Knob(
                "rnd_attr_end", "Rendering attributes", nuke.TABENDGROUP)
            GN.addKnob(knob)
        else:
            if "___" in _k_name:
                # add divider
                GN.addKnob(nuke.Text_Knob(""))
            else:
                # add linked knob by _k_name
                link = nuke.Link_Knob("")
                link.makeLink(write_node.name(), _k_name)
                link.setName(_k_name)

                # make render
                if "Render" in _k_name:
                    link.setLabel("Render Local")
                link.setFlag(0x1000)
                GN.addKnob(link)

    # adding write to read button
    add_button_write_to_read(GN)

    # adding write to read button
    add_button_clear_rendered(GN, os.path.dirname(fpath))

    # Deadline tab.
    add_deadline_tab(GN)

    # open the our Tab as default
    GN[_NODE_TAB_NAME].setFlag(0)

    # set tile color
    tile_color = next(
        iter(
            k["value"] for k in imageio_writes["knobs"]
            if "tile_color" in k["name"]
        ), [255, 0, 0, 255]
    )
    GN["tile_color"].setValue(
        color_gui_to_int(tile_color))

    # finally add knob overrides
    set_node_knobs_from_settings(GN, knob_overrides, **kwargs)

    return GN


def create_write_node_legacy(
    name, data, input=None, prenodes=None,
    review=True, linked_knobs=None, farm=True
):
    ''' Creating write node which is group node

    Arguments:
        name (str): name of node
        data (dict): data to be imprinted
        input (node): selected node to connect to
        prenodes (list, optional): list of lists, definitions for nodes
                                to be created before write
        review (bool): adding review knob

    Example:
        prenodes = [
            {
                "nodeName": {
                    "class": ""  # string
                    "knobs": [
                        ("knobName": value),
                        ...
                    ],
                    "dependent": [
                        following_node_01,
                        ...
                    ]
                }
            },
            ...
        ]

    Return:
        node (obj): group node with avalon data as Knobs
    '''
    knob_overrides = data.get("knobs", [])
    nodeclass = data["nodeclass"]
    creator = data["creator"]
    subset = data["subset"]

    imageio_writes = get_created_node_imageio_setting_legacy(
        nodeclass, creator, subset
    )
    for knob in imageio_writes["knobs"]:
        if knob["name"] == "file_type":
            representation = knob["value"]

    host_name = os.environ.get("AVALON_APP")
    try:
        data.update({
            "app": host_name,
            "imageio_writes": imageio_writes,
            "representation": representation,
        })
        anatomy_filled = format_anatomy(data)

    except Exception as e:
        msg = "problem with resolving anatomy template: {}".format(e)
        log.error(msg)
        nuke.message(msg)

    # build file path to workfiles
    fdir = str(anatomy_filled["work"]["folder"]).replace("\\", "/")
    fpath = data["fpath_template"].format(
        work=fdir, version=data["version"], subset=data["subset"],
        frame=data["frame"],
        ext=representation
    )

    # create directory
    if not os.path.isdir(os.path.dirname(fpath)):
        log.warning("Path does not exist! I am creating it.")
        os.makedirs(os.path.dirname(fpath))

    _data = OrderedDict({
        "file": fpath
    })

    # adding dataflow template
    log.debug("imageio_writes: `{}`".format(imageio_writes))
    for knob in imageio_writes["knobs"]:
        _data[knob["name"]] = knob["value"]

    _data = fix_data_for_node_create(_data)

    log.debug("_data: `{}`".format(_data))

    if "frame_range" in data.keys():
        _data["frame_range"] = data.get("frame_range", None)
        log.debug("_data[frame_range]: `{}`".format(_data["frame_range"]))

    GN = nuke.createNode("Group", "name {}".format(name))

    prev_node = None
    with GN:
        if input:
            input_name = str(input.name()).replace(" ", "")
            # if connected input node was defined
            prev_node = nuke.createNode(
                "Input", "name {}".format(input_name))
        else:
            # generic input node connected to nothing
            prev_node = nuke.createNode(
                "Input", "name {}".format("rgba"))
        prev_node.hideControlPanel()
        # creating pre-write nodes `prenodes`
        if prenodes:
            for node in prenodes:
                # get attributes
                pre_node_name = node["name"]
                klass = node["class"]
                knobs = node["knobs"]
                dependent = node["dependent"]

                # create node
                now_node = nuke.createNode(
                    klass, "name {}".format(pre_node_name))
                now_node.hideControlPanel()

                # add data to knob
                for _knob in knobs:
                    knob, value = _knob
                    try:
                        now_node[knob].value()
                    except NameError:
                        log.warning(
                            "knob `{}` does not exist on node `{}`".format(
                                knob, now_node["name"].value()
                            ))
                        continue

                    if not knob and not value:
                        continue

                    log.info((knob, value))

                    if isinstance(value, str):
                        if "[" in value:
                            now_node[knob].setExpression(value)
                    else:
                        now_node[knob].setValue(value)

                # connect to previous node
                if dependent:
                    if isinstance(dependent, (tuple or list)):
                        for i, node_name in enumerate(dependent):
                            input_node = nuke.createNode(
                                "Input", "name {}".format(node_name))
                            input_node.hideControlPanel()
                            now_node.setInput(1, input_node)

                    elif isinstance(dependent, str):
                        input_node = nuke.createNode(
                            "Input", "name {}".format(node_name))
                        input_node.hideControlPanel()
                        now_node.setInput(0, input_node)

                else:
                    now_node.setInput(0, prev_node)

                # switch actual node to previous
                prev_node = now_node

        # creating write node

        write_node = now_node = add_write_node_legacy(
            "inside_{}".format(name),
            **_data
        )
        write_node.hideControlPanel()
        # connect to previous node
        now_node.setInput(0, prev_node)

        # switch actual node to previous
        prev_node = now_node

        now_node = nuke.createNode("Output", "name Output1")
        now_node.hideControlPanel()

        # connect to previous node
        now_node.setInput(0, prev_node)

    # imprinting group node
    set_avalon_knob_data(GN, data["avalon"])
    add_publish_knob(GN)
    add_rendering_knobs(GN, farm)

    if review:
        add_review_knob(GN)

    # add divider
    GN.addKnob(nuke.Text_Knob('', 'Rendering'))

    # Add linked knobs.
    linked_knob_names = []

    # add input linked knobs and create group only if any input
    if linked_knobs:
        linked_knob_names.append("_grp-start_")
        linked_knob_names.extend(linked_knobs)
        linked_knob_names.append("_grp-end_")

    linked_knob_names.append("Render")

    for _k_name in linked_knob_names:
        if "_grp-start_" in _k_name:
            knob = nuke.Tab_Knob(
                "rnd_attr", "Rendering attributes", nuke.TABBEGINCLOSEDGROUP)
            GN.addKnob(knob)
        elif "_grp-end_" in _k_name:
            knob = nuke.Tab_Knob(
                "rnd_attr_end", "Rendering attributes", nuke.TABENDGROUP)
            GN.addKnob(knob)
        else:
            if "___" in _k_name:
                # add divider
                GN.addKnob(nuke.Text_Knob(""))
            else:
                # add linked knob by _k_name
                link = nuke.Link_Knob("")
                link.makeLink(write_node.name(), _k_name)
                link.setName(_k_name)

                # make render
                if "Render" in _k_name:
                    link.setLabel("Render Local")
                link.setFlag(0x1000)
                GN.addKnob(link)

    # adding write to read button
    add_button_write_to_read(GN)

    # adding write to read button
    add_button_clear_rendered(GN, os.path.dirname(fpath))

    # Deadline tab.
    add_deadline_tab(GN)

    # open the our Tab as default
    GN[_NODE_TAB_NAME].setFlag(0)

    # set tile color
    tile_color = _data.get("tile_color", "0xff0000ff")
    GN["tile_color"].setValue(tile_color)

    # overrie knob values from settings
    for knob in knob_overrides:
        knob_type = knob["type"]
        knob_name = knob["name"]
        knob_value = knob["value"]
        if knob_name not in GN.knobs():
            continue
        if not knob_value:
            continue

        # set correctly knob types
        if knob_type == "string":
            knob_value = str(knob_value)
        if knob_type == "number":
            knob_value = int(knob_value)
        if knob_type == "decimal_number":
            knob_value = float(knob_value)
        if knob_type == "bool":
            knob_value = bool(knob_value)
        if knob_type in ["2d_vector", "3d_vector"]:
            knob_value = list(knob_value)

        GN[knob_name].setValue(knob_value)

    return GN


def set_node_knobs_from_settings(node, knob_settings, **kwargs):
    """ Overriding knob values from settings

    Using `schema_nuke_knob_inputs` for knob type definitions.

    Args:
        node (nuke.Node): nuke node
        knob_settings (list): list of dict. Keys are `type`, `name`, `value`
        kwargs (dict)[optional]: keys for formatable knob settings
    """
    for knob in knob_settings:
        log.debug("__ knob: {}".format(pformat(knob)))
        knob_type = knob["type"]
        knob_name = knob["name"]

        if knob_name not in node.knobs():
            continue

        # first deal with formatable knob settings
        if knob_type == "formatable":
            template = knob["template"]
            to_type = knob["to_type"]
            try:
                _knob_value = template.format(
                    **kwargs
                )
                log.debug("__ knob_value0: {}".format(_knob_value))
            except KeyError as msg:
                log.warning("__ msg: {}".format(msg))
                raise KeyError(msg)

            # convert value to correct type
            if to_type == "2d_vector":
                knob_value = _knob_value.split(";").split(",")
            else:
                knob_value = _knob_value

            knob_type = to_type

        else:
            knob_value = knob["value"]

        if not knob_value:
            continue

        knob_value = convert_knob_value_to_correct_type(
            knob_type, knob_value)

        node[knob_name].setValue(knob_value)


def convert_knob_value_to_correct_type(knob_type, knob_value):
    # first convert string types to string
    # just to ditch unicode
    if isinstance(knob_value, six.text_type):
        knob_value = str(knob_value)

    # set correctly knob types
    if knob_type == "bool":
        knob_value = bool(knob_value)
    elif knob_type == "decimal_number":
        knob_value = float(knob_value)
    elif knob_type == "number":
        knob_value = int(knob_value)
    elif knob_type == "text":
        knob_value = knob_value
    elif knob_type == "color_gui":
        knob_value = color_gui_to_int(knob_value)
    elif knob_type in ["2d_vector", "3d_vector", "color"]:
        knob_value = [float(v) for v in knob_value]

    return knob_value


def color_gui_to_int(color_gui):
    hex_value = (
        "0x{0:0>2x}{1:0>2x}{2:0>2x}{3:0>2x}").format(*color_gui)
    return int(hex_value, 16)


def add_rendering_knobs(node, farm=True):
    ''' Adds additional rendering knobs to given node

    Arguments:
        node (obj): nuke node object to be fixed

    Return:
        node (obj): with added knobs
    '''
    knob_options = ["Use existing frames", "Local"]
    if farm:
        knob_options.append("On farm")

    if "render" not in node.knobs():
        knob = nuke.Enumeration_Knob("render", "", knob_options)
        knob.clearFlag(nuke.STARTLINE)
        node.addKnob(knob)
    return node


def add_review_knob(node):
    ''' Adds additional review knob to given node

    Arguments:
        node (obj): nuke node object to be fixed

    Return:
        node (obj): with added knob
    '''
    if "review" not in node.knobs():
        knob = nuke.Boolean_Knob("review", "Review")
        knob.setValue(True)
        node.addKnob(knob)
    return node


def add_deadline_tab(node):
    node.addKnob(nuke.Tab_Knob("Deadline"))

    knob = nuke.Int_Knob("deadlinePriority", "Priority")
    knob.setValue(50)
    node.addKnob(knob)

    knob = nuke.Int_Knob("deadlineChunkSize", "Chunk Size")
    knob.setValue(0)
    node.addKnob(knob)

    knob = nuke.Int_Knob("deadlineConcurrentTasks", "Concurrent tasks")
    # zero as default will get value from Settings during collection
    # instead of being an explicit user override, see precollect_write.py
    knob.setValue(0)
    node.addKnob(knob)

    knob = nuke.Text_Knob("divd", '')
    knob.setValue('')
    node.addKnob(knob)

    knob = nuke.Boolean_Knob("suspend_publish", "Suspend publish")
    knob.setValue(False)
    node.addKnob(knob)


def get_deadline_knob_names():
    return [
        "Deadline",
        "deadlineChunkSize",
        "deadlinePriority",
        "deadlineConcurrentTasks"
    ]


def create_backdrop(label="", color=None, layer=0,
                    nodes=None):
    """
    Create Backdrop node

    Arguments:
        color (str): nuke compatible string with color code
        layer (int): layer of node usually used (self.pos_layer - 1)
        label (str): the message
        nodes (list): list of nodes to be wrapped into backdrop

    """
    assert isinstance(nodes, list), "`nodes` should be a list of nodes"

    # Calculate bounds for the backdrop node.
    bdX = min([node.xpos() for node in nodes])
    bdY = min([node.ypos() for node in nodes])
    bdW = max([node.xpos() + node.screenWidth() for node in nodes]) - bdX
    bdH = max([node.ypos() + node.screenHeight() for node in nodes]) - bdY

    # Expand the bounds to leave a little border. Elements are offsets
    # for left, top, right and bottom edges respectively
    left, top, right, bottom = (-20, -65, 20, 60)
    bdX += left
    bdY += top
    bdW += (right - left)
    bdH += (bottom - top)

    bdn = nuke.createNode("BackdropNode")
    bdn["z_order"].setValue(layer)

    if color:
        bdn["tile_color"].setValue(int(color, 16))

    bdn["xpos"].setValue(bdX)
    bdn["ypos"].setValue(bdY)
    bdn["bdwidth"].setValue(bdW)
    bdn["bdheight"].setValue(bdH)

    if label:
        bdn["label"].setValue(label)

    bdn["note_font_size"].setValue(20)
    return bdn


class WorkfileSettings(object):
    """
    All settings for workfile will be set

    This object is setting all possible root settings to the workfile.
    Including Colorspace, Frame ranges, Resolution format. It can set it
    to Root node or to any given node.

    Arguments:
        root (node): nuke's root node
        nodes (list): list of nuke's nodes
        nodes_filter (list): filtering classes for nodes

    """

    def __init__(self, root_node=None, nodes=None, **kwargs):
        project_doc = kwargs.get("project")
        if project_doc is None:
            project_name = legacy_io.active_project()
            project_doc = get_project(project_name)

        Context._project_doc = project_doc
        self._asset = (
            kwargs.get("asset_name")
            or legacy_io.Session["AVALON_ASSET"]
        )
        self._asset_entity = get_current_project_asset(self._asset)
        self._root_node = root_node or nuke.root()
        self._nodes = self.get_nodes(nodes=nodes)

        self.data = kwargs

    def get_nodes(self, nodes=None, nodes_filter=None):

        if not isinstance(nodes, list) and not isinstance(nodes_filter, list):
            return [n for n in nuke.allNodes()]
        elif not isinstance(nodes, list) and isinstance(nodes_filter, list):
            nodes = list()
            for filter in nodes_filter:
                [nodes.append(n) for n in nuke.allNodes(filter=filter)]
            return nodes
        elif isinstance(nodes, list) and not isinstance(nodes_filter, list):
            return [n for n in self._nodes]
        elif isinstance(nodes, list) and isinstance(nodes_filter, list):
            for filter in nodes_filter:
                return [n for n in self._nodes if filter in n.Class()]

    def set_viewers_colorspace(self, viewer_dict):
        ''' Adds correct colorspace to viewer

        Arguments:
            viewer_dict (dict): adjustments from presets

        '''
        if not isinstance(viewer_dict, dict):
            msg = "set_viewers_colorspace(): argument should be dictionary"
            log.error(msg)
            nuke.message(msg)
            return

        filter_knobs = [
            "viewerProcess",
            "wipe_position"
        ]

        erased_viewers = []
        for v in nuke.allNodes(filter="Viewer"):
            # set viewProcess to preset from settings
            v["viewerProcess"].setValue(
                str(viewer_dict["viewerProcess"])
            )

            if str(viewer_dict["viewerProcess"]) \
                    not in v["viewerProcess"].value():
                copy_inputs = v.dependencies()
                copy_knobs = {k: v[k].value() for k in v.knobs()
                              if k not in filter_knobs}

                # delete viewer with wrong settings
                erased_viewers.append(v["name"].value())
                nuke.delete(v)

                # create new viewer
                nv = nuke.createNode("Viewer")

                # connect to original inputs
                for i, n in enumerate(copy_inputs):
                    nv.setInput(i, n)

                # set copied knobs
                for k, v in copy_knobs.items():
                    print(k, v)
                    nv[k].setValue(v)

                # set viewerProcess
                nv["viewerProcess"].setValue(str(viewer_dict["viewerProcess"]))

        if erased_viewers:
            log.warning(
                "Attention! Viewer nodes {} were erased."
                "It had wrong color profile".format(erased_viewers))

    def set_root_colorspace(self, root_dict):
        ''' Adds correct colorspace to root

        Arguments:
            root_dict (dict): adjustmensts from presets

        '''
        if not isinstance(root_dict, dict):
            msg = "set_root_colorspace(): argument should be dictionary"
            log.error(msg)
            nuke.message(msg)

        log.debug(">> root_dict: {}".format(root_dict))

        # first set OCIO
        if self._root_node["colorManagement"].value() \
                not in str(root_dict["colorManagement"]):
            self._root_node["colorManagement"].setValue(
                str(root_dict["colorManagement"]))
            log.debug("nuke.root()['{0}'] changed to: {1}".format(
                "colorManagement", root_dict["colorManagement"]))
            root_dict.pop("colorManagement")

        # second set ocio version
        if self._root_node["OCIO_config"].value() \
                not in str(root_dict["OCIO_config"]):
            self._root_node["OCIO_config"].setValue(
                str(root_dict["OCIO_config"]))
            log.debug("nuke.root()['{0}'] changed to: {1}".format(
                "OCIO_config", root_dict["OCIO_config"]))
            root_dict.pop("OCIO_config")

        # third set ocio custom path
        if root_dict.get("customOCIOConfigPath"):
            unresolved_path = root_dict["customOCIOConfigPath"]
            ocio_paths = unresolved_path[platform.system().lower()]

            resolved_path = None
            for ocio_p in ocio_paths:
                resolved_path = str(ocio_p).format(**os.environ)
                if not os.path.exists(resolved_path):
                    continue

            if resolved_path:
                self._root_node["customOCIOConfigPath"].setValue(
                    str(resolved_path).replace("\\", "/")
                )
                log.debug("nuke.root()['{}'] changed to: {}".format(
                    "customOCIOConfigPath", resolved_path))
                root_dict.pop("customOCIOConfigPath")

        # then set the rest
        for knob, value in root_dict.items():
            # skip unfilled ocio config path
            # it will be dict in value
            if isinstance(value, dict):
                continue
            if self._root_node[knob].value() not in value:
                self._root_node[knob].setValue(str(value))
                log.debug("nuke.root()['{}'] changed to: {}".format(
                    knob, value))

    def set_writes_colorspace(self):
        ''' Adds correct colorspace to write node dict

        '''
        for node in nuke.allNodes(filter="Group"):

            # get data from avalon knob
            avalon_knob_data = read_avalon_data(node)

            if avalon_knob_data.get("id") != "pyblish.avalon.instance":
                continue

            if "creator" not in avalon_knob_data:
                continue

            # establish families
            families = [avalon_knob_data["family"]]
            if avalon_knob_data.get("families"):
                families.append(avalon_knob_data.get("families"))

            nuke_imageio_writes = get_imageio_node_setting(
                node_class=avalon_knob_data["families"],
                plugin_name=avalon_knob_data["creator"],
                subset=avalon_knob_data["subset"]
            )

            log.debug("nuke_imageio_writes: `{}`".format(nuke_imageio_writes))

            if not nuke_imageio_writes:
                return

            write_node = None

            # get into the group node
            node.begin()
            for x in nuke.allNodes():
                if x.Class() == "Write":
                    write_node = x
            node.end()

            if not write_node:
                return

            # write all knobs to node
            for knob in nuke_imageio_writes["knobs"]:
                value = knob["value"]
                if isinstance(value, six.text_type):
                    value = str(value)
                if str(value).startswith("0x"):
                    value = int(value, 16)

                write_node[knob["name"]].setValue(value)

    def set_reads_colorspace(self, read_clrs_inputs):
        """ Setting colorspace to Read nodes

        Looping through all read nodes and tries to set colorspace based
        on regex rules in presets
        """
        changes = {}
        for n in nuke.allNodes():
            file = nuke.filename(n)
            if n.Class() != "Read":
                continue

            # check if any colorspace presets for read is matching
            preset_clrsp = None

            for input in read_clrs_inputs:
                if not bool(re.search(input["regex"], file)):
                    continue
                preset_clrsp = input["colorspace"]

            log.debug(preset_clrsp)
            if preset_clrsp is not None:
                current = n["colorspace"].value()
                future = str(preset_clrsp)
                if current != future:
                    changes[n.name()] = {
                        "from": current,
                        "to": future
                    }

        log.debug(changes)
        if changes:
            msg = "Read nodes are not set to correct colospace:\n\n"
            for nname, knobs in changes.items():
                msg += (
                    " - node: '{0}' is now '{1}' but should be '{2}'\n"
                ).format(nname, knobs["from"], knobs["to"])

            msg += "\nWould you like to change it?"

            if nuke.ask(msg):
                for nname, knobs in changes.items():
                    n = nuke.toNode(nname)
                    n["colorspace"].setValue(knobs["to"])
                    log.info(
                        "Setting `{0}` to `{1}`".format(
                            nname,
                            knobs["to"]))

    def set_colorspace(self):
        ''' Setting colorpace following presets
        '''
        # get imageio
        nuke_colorspace = get_nuke_imageio_settings()

        try:
            self.set_root_colorspace(nuke_colorspace["workfile"])
        except AttributeError:
            msg = "set_colorspace(): missing `workfile` settings in template"
            nuke.message(msg)

        try:
            self.set_viewers_colorspace(nuke_colorspace["viewer"])
        except AttributeError:
            msg = "set_colorspace(): missing `viewer` settings in template"
            nuke.message(msg)
            log.error(msg)

        try:
            self.set_writes_colorspace()
        except AttributeError as _error:
            nuke.message(_error)
            log.error(_error)

        read_clrs_inputs = nuke_colorspace["regexInputs"].get("inputs", [])
        if read_clrs_inputs:
            self.set_reads_colorspace(read_clrs_inputs)

        try:
            for key in nuke_colorspace:
                log.debug("Preset's colorspace key: {}".format(key))
        except TypeError:
            msg = "Nuke is not in templates! Contact your supervisor!"
            nuke.message(msg)
            log.error(msg)

    def reset_frame_range_handles(self):
        """Set frame range to current asset"""

        if "data" not in self._asset_entity:
            msg = "Asset {} don't have set any 'data'".format(self._asset)
            log.warning(msg)
            nuke.message(msg)
            return
        data = self._asset_entity["data"]

        log.debug("__ asset data: `{}`".format(data))

        missing_cols = []
        check_cols = ["fps", "frameStart", "frameEnd",
                      "handleStart", "handleEnd"]

        for col in check_cols:
            if col not in data:
                missing_cols.append(col)

        if len(missing_cols) > 0:
            missing = ", ".join(missing_cols)
            msg = "'{}' are not set for asset '{}'!".format(
                missing, self._asset)
            log.warning(msg)
            nuke.message(msg)
            return

        # get handles values
        handle_start = data["handleStart"]
        handle_end = data["handleEnd"]

        fps = float(data["fps"])
        frame_start = int(data["frameStart"]) - handle_start
        frame_end = int(data["frameEnd"]) + handle_end

        self._root_node["lock_range"].setValue(False)
        self._root_node["fps"].setValue(fps)
        self._root_node["first_frame"].setValue(frame_start)
        self._root_node["last_frame"].setValue(frame_end)
        self._root_node["lock_range"].setValue(True)

        # setting active viewers
        try:
            nuke.frame(int(data["frameStart"]))
        except Exception as e:
            log.warning("no viewer in scene: `{}`".format(e))

        range = '{0}-{1}'.format(
            int(data["frameStart"]),
            int(data["frameEnd"]))

        for node in nuke.allNodes(filter="Viewer"):
            node['frame_range'].setValue(range)
            node['frame_range_lock'].setValue(True)
            node['frame_range'].setValue(range)
            node['frame_range_lock'].setValue(True)

        # adding handle_start/end to root avalon knob
        if not set_avalon_knob_data(self._root_node, {
            "handleStart": int(handle_start),
            "handleEnd": int(handle_end)
        }):
            log.warning("Cannot set Avalon knob to Root node!")

    def reset_resolution(self):
        """Set resolution to project resolution."""
        log.info("Resetting resolution")
        project_name = legacy_io.active_project()
        project = get_project(project_name)
        asset_name = legacy_io.Session["AVALON_ASSET"]
        asset = get_asset_by_name(project_name, asset_name)
        asset_data = asset.get('data', {})

        data = {
            "width": int(asset_data.get(
                'resolutionWidth',
                asset_data.get('resolution_width'))),
            "height": int(asset_data.get(
                'resolutionHeight',
                asset_data.get('resolution_height'))),
            "pixel_aspect": asset_data.get(
                'pixelAspect',
                asset_data.get('pixel_aspect', 1)),
            "name": project["name"]
        }

        if any(x for x in data.values() if x is None):
            msg = ("Missing set shot attributes in DB."
                   "\nContact your supervisor!."
                   "\n\nWidth: `{width}`"
                   "\nHeight: `{height}`"
                   "\nPixel Asspect: `{pixel_aspect}`").format(**data)
            log.error(msg)
            nuke.message(msg)

        existing_format = None
        for format in nuke.formats():
            if data["name"] == format.name():
                existing_format = format
                break

        if existing_format:
            # Enforce existing format to be correct.
            existing_format.setWidth(data["width"])
            existing_format.setHeight(data["height"])
            existing_format.setPixelAspect(data["pixel_aspect"])
        else:
            format_string = self.make_format_string(**data)
            log.info("Creating new format: {}".format(format_string))
            nuke.addFormat(format_string)

        nuke.root()["format"].setValue(data["name"])
        log.info("Format is set.")

    def make_format_string(self, **kwargs):
        if kwargs.get("r"):
            return (
                "{width} "
                "{height} "
                "{x} "
                "{y} "
                "{r} "
                "{t} "
                "{pixel_aspect:.2f} "
                "{name}".format(**kwargs)
            )
        else:
            return (
                "{width} "
                "{height} "
                "{pixel_aspect:.2f} "
                "{name}".format(**kwargs)
            )

    def set_context_settings(self):
        # replace reset resolution from avalon core to pype's
        self.reset_resolution()
        # replace reset resolution from avalon core to pype's
        self.reset_frame_range_handles()
        # add colorspace menu item
        self.set_colorspace()

    def set_favorites(self):
        from .utils import set_context_favorites

        work_dir = os.getenv("AVALON_WORKDIR")
        asset = os.getenv("AVALON_ASSET")
        favorite_items = OrderedDict()

        # project
        # get project's root and split to parts
        projects_root = os.path.normpath(work_dir.split(
            Context.project_name)[0])
        # add project name
        project_dir = os.path.join(projects_root, Context.project_name) + "/"
        # add to favorites
        favorite_items.update({"Project dir": project_dir.replace("\\", "/")})

        # asset
        asset_root = os.path.normpath(work_dir.split(
            asset)[0])
        # add asset name
        asset_dir = os.path.join(asset_root, asset) + "/"
        # add to favorites
        favorite_items.update({"Shot dir": asset_dir.replace("\\", "/")})

        # workdir
        favorite_items.update({"Work dir": work_dir.replace("\\", "/")})

        set_context_favorites(favorite_items)


def get_write_node_template_attr(node):
    ''' Gets all defined data from presets

    '''
    # get avalon data from node
    avalon_knob_data = read_avalon_data(node)
    # get template data
    nuke_imageio_writes = get_imageio_node_setting(
        node_class=avalon_knob_data["families"],
        plugin_name=avalon_knob_data["creator"],
        subset=avalon_knob_data["subset"]
    )


    # collecting correct data
    correct_data = OrderedDict()

    # adding imageio knob presets
    for k, v in nuke_imageio_writes.items():
        if k in ["_id", "_previous"]:
            continue
        correct_data[k] = v

    # fix badly encoded data
    return fix_data_for_node_create(correct_data)


def get_dependent_nodes(nodes):
    """Get all dependent nodes connected to the list of nodes.

    Looking for connections outside of the nodes in incoming argument.

    Arguments:
        nodes (list): list of nuke.Node objects

    Returns:
        connections_in: dictionary of nodes and its dependencies
        connections_out: dictionary of nodes and its dependency
    """

    connections_in = dict()
    connections_out = dict()
    node_names = [n.name() for n in nodes]
    for node in nodes:
        inputs = node.dependencies()
        outputs = node.dependent()
        # collect all inputs outside
        test_in = [(i, n) for i, n in enumerate(inputs)
                   if n.name() not in node_names]
        if test_in:
            connections_in.update({
                node: test_in
            })
        # collect all outputs outside
        test_out = [i for i in outputs if i.name() not in node_names]
        if test_out:
            # only one dependent node is allowed
            connections_out.update({
                node: test_out[-1]
            })

    return connections_in, connections_out


def find_free_space_to_paste_nodes(
        nodes,
        group=nuke.root(),
        direction="right",
        offset=300):
    """
    For getting coordinates in DAG (node graph) for placing new nodes

    Arguments:
        nodes (list): list of nuke.Node objects
        group (nuke.Node) [optional]: object in which context it is
        direction (str) [optional]: where we want it to be placed
                                    [left, right, top, bottom]
        offset (int) [optional]: what offset it is from rest of nodes

    Returns:
        xpos (int): x coordinace in DAG
        ypos (int): y coordinace in DAG
    """
    if len(nodes) == 0:
        return 0, 0

    group_xpos = list()
    group_ypos = list()

    # get local coordinates of all nodes
    nodes_xpos = [n.xpos() for n in nodes] + \
                 [n.xpos() + n.screenWidth() for n in nodes]

    nodes_ypos = [n.ypos() for n in nodes] + \
                 [n.ypos() + n.screenHeight() for n in nodes]

    # get complete screen size of all nodes to be placed in
    nodes_screen_width = max(nodes_xpos) - min(nodes_xpos)
    nodes_screen_heigth = max(nodes_ypos) - min(nodes_ypos)

    # get screen size (r,l,t,b) of all nodes in `group`
    with group:
        group_xpos = [n.xpos() for n in nuke.allNodes() if n not in nodes] + \
                     [n.xpos() + n.screenWidth() for n in nuke.allNodes()
                      if n not in nodes]
        group_ypos = [n.ypos() for n in nuke.allNodes() if n not in nodes] + \
                     [n.ypos() + n.screenHeight() for n in nuke.allNodes()
                      if n not in nodes]

        # calc output left
        if direction in "left":
            xpos = min(group_xpos) - abs(nodes_screen_width) - abs(offset)
            ypos = min(group_ypos)
            return xpos, ypos
        # calc output right
        if direction in "right":
            xpos = max(group_xpos) + abs(offset)
            ypos = min(group_ypos)
            return xpos, ypos
        # calc output top
        if direction in "top":
            xpos = min(group_xpos)
            ypos = min(group_ypos) - abs(nodes_screen_heigth) - abs(offset)
            return xpos, ypos
        # calc output bottom
        if direction in "bottom":
            xpos = min(group_xpos)
            ypos = max(group_ypos) + abs(offset)
            return xpos, ypos


@contextlib.contextmanager
def maintained_selection():
    """Maintain selection during context

    Example:
        >>> with maintained_selection():
        ...     node["selected"].setValue(True)
        >>> print(node["selected"].value())
        False
    """
    previous_selection = nuke.selectedNodes()
    try:
        yield
    finally:
        # unselect all selection in case there is some
        reset_selection()

        # and select all previously selected nodes
        if previous_selection:
            select_nodes(previous_selection)


def reset_selection():
    """Deselect all selected nodes"""
    for node in nuke.selectedNodes():
        node["selected"].setValue(False)


def select_nodes(nodes):
    """Selects all inputed nodes

    Arguments:
        nodes (list): nuke nodes to be selected
    """
    assert isinstance(nodes, (list, tuple)), "nodes has to be list or tuple"

    for node in nodes:
        node["selected"].setValue(True)


def launch_workfiles_app():
    """Show workfiles tool on nuke launch.

    Trigger to show workfiles tool on application launch. Can be executed only
    once all other calls are ignored.

    Workfiles tool show is deffered after application initialization using
    QTimer.
    """

    if Context.workfiles_launched:
        return

    Context.workfiles_launched = True

    # get all imortant settings
    open_at_start = env_value_to_bool(
        env_key="OPENPYPE_WORKFILE_TOOL_ON_START",
        default=None)

    # return if none is defined
    if not open_at_start:
        return

    # Show workfiles tool using timer
    # - this will be probably triggered during initialization in that case
    #   the application is not be able to show uis so it must be
    #   deffered using timer
    # - timer should be processed when initialization ends
    #       When applications starts to process events.
    timer = QtCore.QTimer()
    timer.timeout.connect(_launch_workfile_app)
    timer.setInterval(100)
    Context.workfiles_tool_timer = timer
    timer.start()


def _launch_workfile_app():
    # Safeguard to not show window when application is still starting up
    #   or is already closing down.
    closing_down = QtWidgets.QApplication.closingDown()
    starting_up = QtWidgets.QApplication.startingUp()

    # Stop the timer if application finished start up of is closing down
    if closing_down or not starting_up:
        Context.workfiles_tool_timer.stop()
        Context.workfiles_tool_timer = None

    # Skip if application is starting up or closing down
    if starting_up or closing_down:
        return

    # Make sure on top is enabled on first show so the window is not hidden
    #   under main nuke window
    #   - this happened on Centos 7 and it is because the focus of nuke
    #       changes to the main window after showing because of initialization
    #       which moves workfiles tool under it
    host_tools.show_workfiles(parent=None, on_top=True)


def process_workfile_builder():
    # to avoid looping of the callback, remove it!
    nuke.removeOnCreate(process_workfile_builder, nodeClass="Root")

    # get state from settings
    project_settings = get_current_project_settings()
    workfile_builder = project_settings["nuke"].get(
        "workfile_builder", {})

    # get all imortant settings
    openlv_on = env_value_to_bool(
        env_key="AVALON_OPEN_LAST_WORKFILE",
        default=None)

    # get settings
    createfv_on = workfile_builder.get("create_first_version") or None
    builder_on = workfile_builder.get("builder_on_start") or None

    last_workfile_path = os.environ.get("AVALON_LAST_WORKFILE")

    # generate first version in file not existing and feature is enabled
    if createfv_on and not os.path.exists(last_workfile_path):
        # get custom template path if any
        custom_template_path = get_custom_workfile_template_from_session(
            project_settings=project_settings
        )

        # if custom template is defined
        if custom_template_path:
            log.info("Adding nodes from `{}`...".format(
                custom_template_path
            ))
            try:
                # import nodes into current script
                nuke.nodePaste(custom_template_path)
            except RuntimeError:
                raise RuntimeError((
                    "Template defined for project: {} is not working. "
                    "Talk to your manager for an advise").format(
                        custom_template_path))

        # if builder at start is defined
        if builder_on:
            log.info("Building nodes from presets...")
            # build nodes by defined presets
            BuildWorkfile().process()

        log.info("Saving script as version `{}`...".format(
            last_workfile_path
        ))
        # safe file as version
        save_file(last_workfile_path)
        return

    # skip opening of last version if it is not enabled
    if not openlv_on or not os.path.exists(last_workfile_path):
        return

    log.info("Opening last workfile...")
    # open workfile
    open_file(last_workfile_path)


def recreate_instance(origin_node, avalon_data=None):
    """Recreate input instance to different data

    Args:
        origin_node (nuke.Node): Nuke node to be recreating from
        avalon_data (dict, optional): data to be used in new node avalon_data

    Returns:
        nuke.Node: newly created node
    """
    knobs_wl = ["render", "publish", "review", "ypos",
                "use_limit", "first", "last"]
    # get data from avalon knobs
    data = get_avalon_knob_data(
        origin_node)

    # add input data to avalon data
    if avalon_data:
        data.update(avalon_data)

    # capture all node knobs allowed in op_knobs
    knobs_data = {k: origin_node[k].value()
                  for k in origin_node.knobs()
                  for key in knobs_wl
                  if key in k}

    # get node dependencies
    inputs = origin_node.dependencies()
    outputs = origin_node.dependent()

    # remove the node
    nuke.delete(origin_node)

    # create new node
    # get appropriate plugin class
    creator_plugin = None
    for Creator in discover_legacy_creator_plugins():
        if Creator.__name__ == data["creator"]:
            creator_plugin = Creator
            break

    # create write node with creator
    new_node_name = data["subset"]
    new_node = creator_plugin(new_node_name, data["asset"]).process()

    # white listed knobs to the new node
    for _k, _v in knobs_data.items():
        try:
            print(_k, _v)
            new_node[_k].setValue(_v)
        except Exception as e:
            print(e)

    # connect to original inputs
    for i, n in enumerate(inputs):
        new_node.setInput(i, n)

    # connect to outputs
    if len(outputs) > 0:
        for dn in outputs:
            dn.setInput(0, new_node)

    return new_node


def add_scripts_gizmo():

    # load configuration of custom menu
    project_settings = get_project_settings(os.getenv("AVALON_PROJECT"))
    platform_name = platform.system().lower()

    for gizmo_settings in project_settings["nuke"]["gizmo"]:
        gizmo_list_definition = gizmo_settings["gizmo_definition"]
        toolbar_name = gizmo_settings["toolbar_menu_name"]
        # gizmo_toolbar_path = gizmo_settings["gizmo_toolbar_path"]
        gizmo_source_dir = gizmo_settings.get(
            "gizmo_source_dir", {}).get(platform_name)
        toolbar_icon_path = gizmo_settings.get(
            "toolbar_icon_path", {}).get(platform_name)

        if not gizmo_source_dir:
            log.debug("Skipping studio gizmo `{}`, "
                      "no gizmo path found.".format(toolbar_name)
                      )
            return

        if not gizmo_list_definition:
            log.debug("Skipping studio gizmo `{}`, "
                      "no definition found.".format(toolbar_name)
                      )
            return

        if toolbar_icon_path:
            try:
                toolbar_icon_path = toolbar_icon_path.format(**os.environ)
            except KeyError as e:
                log.error(
                    "This environment variable doesn't exist: {}".format(e)
                )

        existing_gizmo_path = []
        for source_dir in gizmo_source_dir:
            try:
                resolve_source_dir = source_dir.format(**os.environ)
            except KeyError as e:
                log.error(
                    "This environment variable doesn't exist: {}".format(e)
                )
                continue
            if not os.path.exists(resolve_source_dir):
                log.warning(
                    "The source of gizmo `{}` does not exists".format(
                        resolve_source_dir
                    )
                )
                continue
            existing_gizmo_path.append(resolve_source_dir)

        # run the launcher for Nuke toolbar
        toolbar_menu = gizmo_menu.GizmoMenu(
            title=toolbar_name,
            icon=toolbar_icon_path
        )

        # apply configuration
        toolbar_menu.add_gizmo_path(existing_gizmo_path)
        toolbar_menu.build_from_configuration(gizmo_list_definition)


class NukeDirmap(HostDirmap):
    def __init__(self, host_name, project_settings, sync_module, file_name):
        """
            Args:
                host_name (str): Nuke
                project_settings (dict): settings of current project
                sync_module (SyncServerModule): to limit reinitialization
                file_name (str): full path of referenced file from workfiles
        """
        self.host_name = host_name
        self.project_settings = project_settings
        self.file_name = file_name
        self.sync_module = sync_module

        self._mapping = None  # cache mapping

    def on_enable_dirmap(self):
        pass

    def dirmap_routine(self, source_path, destination_path):
        log.debug("{}: {}->{}".format(self.file_name,
                                      source_path, destination_path))
        source_path = source_path.lower().replace(os.sep, '/')
        destination_path = destination_path.lower().replace(os.sep, '/')
        if platform.system().lower() == "windows":
            self.file_name = self.file_name.lower().replace(
                source_path, destination_path)
        else:
            self.file_name = self.file_name.replace(
                source_path, destination_path)


class DirmapCache:
    """Caching class to get settings and sync_module easily and only once."""
    _project_settings = None
    _sync_module = None

    @classmethod
    def project_settings(cls):
        if cls._project_settings is None:
            cls._project_settings = get_project_settings(
                os.getenv("AVALON_PROJECT"))
        return cls._project_settings

    @classmethod
    def sync_module(cls):
        if cls._sync_module is None:
            cls._sync_module = ModulesManager().modules_by_name["sync_server"]
        return cls._sync_module


@contextlib.contextmanager
def _duplicate_node_temp():
    """Create a temp file where node is pasted during duplication.

    This is to avoid using clipboard for node duplication.
    """

    duplicate_node_temp_path = os.path.join(
        tempfile.gettempdir(),
        "openpype_nuke_duplicate_temp_{}".format(os.getpid())
    )

    # This can happen only if 'duplicate_node' would be
    if os.path.exists(duplicate_node_temp_path):
        log.warning((
            "Temp file for node duplication already exists."
            " Trying to remove {}"
        ).format(duplicate_node_temp_path))
        os.remove(duplicate_node_temp_path)

    try:
        # Yield the path where node can be copied
        yield duplicate_node_temp_path

    finally:
        # Remove the file at the end
        os.remove(duplicate_node_temp_path)


def duplicate_node(node):
    reset_selection()

    # select required node for duplication
    node.setSelected(True)

    with _duplicate_node_temp() as filepath:
        # copy selected to temp filepath
        nuke.nodeCopy(filepath)

        # reset selection
        reset_selection()

        # paste node and selection is on it only
        dupli_node = nuke.nodePaste(filepath)

    # reset selection
    reset_selection()

    return dupli_node


def dirmap_file_name_filter(file_name):
    """Nuke callback function with single full path argument.

        Checks project settings for potential mapping from source to dest.
    """
    dirmap_processor = NukeDirmap("nuke",
                                  DirmapCache.project_settings(),
                                  DirmapCache.sync_module(),
                                  file_name)
    dirmap_processor.process_dirmap()
    if os.path.exists(dirmap_processor.file_name):
        return dirmap_processor.file_name
    return file_name


# ------------------------------------
# This function seems to be deprecated
# ------------------------------------
def ls_img_sequence(path):
    """Listing all available coherent image sequence from path

    Arguments:
        path (str): A nuke's node object

    Returns:
        data (dict): with nuke formated path and frameranges
    """
    file = os.path.basename(path)
    dirpath = os.path.dirname(path)
    base, ext = os.path.splitext(file)
    name, padding = os.path.splitext(base)

    # populate list of files
    files = [
        f for f in os.listdir(dirpath)
        if name in f
        if ext in f
    ]

    # create collection from list of files
    collections, reminder = clique.assemble(files)

    if len(collections) > 0:
        head = collections[0].format("{head}")
        padding = collections[0].format("{padding}") % 1
        padding = "#" * len(padding)
        tail = collections[0].format("{tail}")
        file = head + padding + tail

        return {
            "path": os.path.join(dirpath, file).replace("\\", "/"),
            "frames": collections[0].format("[{ranges}]")
        }

    return False<|MERGE_RESOLUTION|>--- conflicted
+++ resolved
@@ -908,8 +908,6 @@
                  if subset_name in read_avalon_data(n).get("subset", "")),
                 False)
 
-<<<<<<< HEAD
-=======
 
 def get_render_path(node):
     ''' Generate Render path from presets regarding avalon knob data
@@ -931,7 +929,6 @@
     return anatomy_filled["render"]["path"].replace("\\", "/")
 
 
->>>>>>> 0b0bc57c
 def format_anatomy(data):
     ''' Helping function for formatting of anatomy paths
 
