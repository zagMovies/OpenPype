import pyblish.api

from openpype.lib import version_up
from openpype.pipeline import registered_host
from openpype.pipeline.publish import get_errored_plugins_from_context


class IncrementCurrentFile(pyblish.api.ContextPlugin):
    """Increment the current file.

    Saves the current scene with an increased version number.

    """

    label = "Increment current file"
    order = pyblish.api.IntegratorOrder + 9.0
    hosts = ["houdini"]
<<<<<<< HEAD
    families = ["colorbleed.usdrender", "redshift_rop"]
    targets = ["local"]

    def process(self, instance):

        # This should be a ContextPlugin, but this is a workaround
        # for a bug in pyblish to run once for a family: issue #250
        context = instance.context
        key = "__hasRun{}".format(self.__class__.__name__)
        if context.data.get(key, False):
            return
        else:
            context.data[key] = True

        context = instance.context
        errored_plugins = get_errored_plugins_from_context(context)
        if any(
            plugin.__name__ == "HoudiniSubmitPublishDeadline"
            for plugin in errored_plugins
        ):
            raise RuntimeError(
                "Skipping incrementing current file because "
                "submission to deadline failed."
            )
=======
    families = ["workfile"]
    optional = True

    def process(self, context):
>>>>>>> 6a6e3136

        # Filename must not have changed since collecting
        host = registered_host()
        current_file = host.current_file()
        assert (
            context.data["currentFile"] == current_file
        ), "Collected filename from current scene name."

        new_filepath = version_up(current_file)
        host.save(new_filepath)<|MERGE_RESOLUTION|>--- conflicted
+++ resolved
@@ -2,7 +2,6 @@
 
 from openpype.lib import version_up
 from openpype.pipeline import registered_host
-from openpype.pipeline.publish import get_errored_plugins_from_context
 
 
 class IncrementCurrentFile(pyblish.api.ContextPlugin):
@@ -15,37 +14,10 @@
     label = "Increment current file"
     order = pyblish.api.IntegratorOrder + 9.0
     hosts = ["houdini"]
-<<<<<<< HEAD
-    families = ["colorbleed.usdrender", "redshift_rop"]
-    targets = ["local"]
-
-    def process(self, instance):
-
-        # This should be a ContextPlugin, but this is a workaround
-        # for a bug in pyblish to run once for a family: issue #250
-        context = instance.context
-        key = "__hasRun{}".format(self.__class__.__name__)
-        if context.data.get(key, False):
-            return
-        else:
-            context.data[key] = True
-
-        context = instance.context
-        errored_plugins = get_errored_plugins_from_context(context)
-        if any(
-            plugin.__name__ == "HoudiniSubmitPublishDeadline"
-            for plugin in errored_plugins
-        ):
-            raise RuntimeError(
-                "Skipping incrementing current file because "
-                "submission to deadline failed."
-            )
-=======
     families = ["workfile"]
     optional = True
 
     def process(self, context):
->>>>>>> 6a6e3136
 
         # Filename must not have changed since collecting
         host = registered_host()
