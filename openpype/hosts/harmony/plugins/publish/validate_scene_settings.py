# -*- coding: utf-8 -*-
"""Validate scene settings."""
import os
import json
import re

import pyblish.api

<<<<<<< HEAD
from avalon import harmony

=======
import openpype.hosts.harmony.api as harmony
>>>>>>> 00451655
import openpype.hosts.harmony
from openpype.pipeline import PublishXmlValidationError


class ValidateSceneSettingsRepair(pyblish.api.Action):
    """Repair the instance."""

    label = "Repair"
    icon = "wrench"
    on = "failed"

    def process(self, context, plugin):
        """Repair action entry point."""
        expected = openpype.hosts.harmony.api.get_asset_settings()
        asset_settings = _update_frames(dict.copy(expected))
        asset_settings["frameStart"] = 1
        asset_settings["frameEnd"] = asset_settings["frameEnd"] + \
            asset_settings["handleEnd"]
        openpype.hosts.harmony.api.set_scene_settings(asset_settings)
        if not os.path.exists(context.data["scenePath"]):
            self.log.info("correcting scene name")
            scene_dir = os.path.dirname(context.data["currentFile"])
            scene_path = os.path.join(
                scene_dir, os.path.basename(scene_dir) + ".xstage"
            )
            harmony.save_scene_as(scene_path)


class ValidateSceneSettings(pyblish.api.InstancePlugin):
    """Ensure the scene settings are in sync with database."""

    order = pyblish.api.ValidatorOrder
    label = "Validate Scene Settings"
    families = ["workfile"]
    hosts = ["harmony"]
    actions = [ValidateSceneSettingsRepair]
    optional = True

    # skip frameEnd check if asset contains any of:
    frame_check_filter = ["_ch_", "_pr_", "_intd_", "_extd_"]  # regex

    # skip resolution check if Task name matches any of regex patterns
    skip_resolution_check = ["render", "Render"]  # regex

    # skip frameStart, frameEnd check if Task name matches any of regex patt.
    skip_timelines_check = []  # regex

    def process(self, instance):
        """Plugin entry point."""
        expected_settings = openpype.hosts.harmony.api.get_asset_settings()
        self.log.info("scene settings from DB:".format(expected_settings))

        expected_settings = _update_frames(dict.copy(expected_settings))
        expected_settings["frameEndHandle"] = expected_settings["frameEnd"] +\
            expected_settings["handleEnd"]

        if (any(re.search(pattern, os.getenv('AVALON_TASK'))
                for pattern in self.skip_resolution_check)):
            expected_settings.pop("resolutionWidth")
            expected_settings.pop("resolutionHeight")

        entity_type = expected_settings.get("entityType")
        if (any(re.search(pattern, entity_type)
                for pattern in self.skip_timelines_check)):
            expected_settings.pop('frameStart', None)
            expected_settings.pop('frameEnd', None)

        expected_settings.pop("entityType")  # not useful after the check

        asset_name = instance.context.data['anatomyData']['asset']
        if any(re.search(pattern, asset_name)
                for pattern in self.frame_check_filter):
            expected_settings.pop("frameEnd")

        # handle case where ftrack uses only two decimal places
        # 23.976023976023978 vs. 23.98
        fps = instance.context.data.get("frameRate")
        if isinstance(instance.context.data.get("frameRate"), float):
            fps = float(
                "{:.2f}".format(instance.context.data.get("frameRate")))

        self.log.debug("filtered settings: {}".format(expected_settings))

        current_settings = {
            "fps": fps,
            "frameStart": instance.context.data["frameStart"],
            "frameEnd": instance.context.data["frameEnd"],
            "handleStart": instance.context.data.get("handleStart"),
            "handleEnd": instance.context.data.get("handleEnd"),
            "frameEndHandle": instance.context.data.get("frameEndHandle"),
            "resolutionWidth": instance.context.data.get("resolutionWidth"),
            "resolutionHeight": instance.context.data.get("resolutionHeight"),
        }
        self.log.debug("current scene settings {}".format(current_settings))

        invalid_settings = []
        invalid_keys = set()
        for key, value in expected_settings.items():
            if value != current_settings[key]:
                invalid_settings.append({
                    "name": key,
                    "expected": value,
                    "current": current_settings[key]
                })
                invalid_keys.add(key)

        if ((expected_settings["handleStart"]
            or expected_settings["handleEnd"])
           and invalid_settings):
            msg = "Handles included in calculation. Remove handles in DB " +\
                  "or extend frame range in timeline."
            invalid_settings[-1]["reason"] = msg

        msg = "Found invalid settings:\n{}".format(
            json.dumps(invalid_settings, sort_keys=True, indent=4)
        )

        if invalid_settings:
            invalid_keys_str = ",".join(invalid_keys)
            break_str = "<br/>"
            invalid_setting_str = "<b>Found invalid settings:</b><br/>{}".\
                format(break_str.join(invalid_settings))

            formatting_data = {
                "invalid_setting_str": invalid_setting_str,
                "invalid_keys_str": invalid_keys_str
            }
            raise PublishXmlValidationError(self, msg,
                                            formatting_data=formatting_data)

        scene_url = instance.context.data.get("scenePath")
        if not os.path.exists(scene_url):
            msg = "Scene file {} not found (saved under wrong name)".format(
                scene_url
            )
            formatting_data = {
                "scene_url": scene_url
            }
            raise PublishXmlValidationError(self, msg, key="file_not_found",
                                            formatting_data=formatting_data)


def _update_frames(expected_settings):
    """
        Calculate proper frame range including handles set in DB.

        Harmony requires rendering from 1, so frame range is always moved
        to 1.
    Args:
        expected_settings (dict): pulled from DB

    Returns:
        modified expected_setting (dict)
    """
    frames_count = expected_settings["frameEnd"] - \
        expected_settings["frameStart"] + 1

    expected_settings["frameStart"] = 1.0 + expected_settings["handleStart"]
    expected_settings["frameEnd"] = \
        expected_settings["frameStart"] + frames_count - 1
    return expected_settings<|MERGE_RESOLUTION|>--- conflicted
+++ resolved
@@ -6,13 +6,7 @@
 
 import pyblish.api
 
-<<<<<<< HEAD
-from avalon import harmony
-
-=======
 import openpype.hosts.harmony.api as harmony
->>>>>>> 00451655
-import openpype.hosts.harmony
 from openpype.pipeline import PublishXmlValidationError
 
 
@@ -25,12 +19,12 @@
 
     def process(self, context, plugin):
         """Repair action entry point."""
-        expected = openpype.hosts.harmony.api.get_asset_settings()
+        expected = harmony.get_asset_settings()
         asset_settings = _update_frames(dict.copy(expected))
         asset_settings["frameStart"] = 1
         asset_settings["frameEnd"] = asset_settings["frameEnd"] + \
             asset_settings["handleEnd"]
-        openpype.hosts.harmony.api.set_scene_settings(asset_settings)
+        harmony.set_scene_settings(asset_settings)
         if not os.path.exists(context.data["scenePath"]):
             self.log.info("correcting scene name")
             scene_dir = os.path.dirname(context.data["currentFile"])
@@ -61,7 +55,7 @@
 
     def process(self, instance):
         """Plugin entry point."""
-        expected_settings = openpype.hosts.harmony.api.get_asset_settings()
+        expected_settings = harmony.get_asset_settings()
         self.log.info("scene settings from DB:".format(expected_settings))
 
         expected_settings = _update_frames(dict.copy(expected_settings))
