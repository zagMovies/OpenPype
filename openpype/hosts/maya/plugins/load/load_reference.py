--- conflicted
+++ resolved
@@ -25,13 +25,9 @@
                 "camera",
                 "rig",
                 "camerarig",
-<<<<<<< HEAD
-                "staticMesh"]
-=======
-                "xgen",
                 "staticMesh",
                 "mvLook"]
->>>>>>> 12b51a60
+
     representations = ["ma", "abc", "fbx", "mb"]
 
     label = "Reference"
