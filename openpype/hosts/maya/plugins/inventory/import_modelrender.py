--- conflicted
+++ resolved
@@ -1,11 +1,6 @@
 import json
-<<<<<<< HEAD
 from avalon import io
-
-=======
-from avalon import api, io
 from bson.objectid import ObjectId
->>>>>>> 83fd67eb
 from openpype.pipeline import (
     InventoryAction,
     get_representation_context,
