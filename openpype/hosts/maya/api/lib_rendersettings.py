--- conflicted
+++ resolved
@@ -108,12 +108,8 @@
         from mtoa.core import createOptions  # noqa
         from mtoa.aovs import AOVInterface  # noqa
         createOptions()
-<<<<<<< HEAD
-        arnold_render_presets = self._project_settings["maya"]["RenderSettings"]["arnold_renderer"]  # noqa
-=======
         render_settings = self._project_settings["maya"]["RenderSettings"]
         arnold_render_presets = render_settings["arnold_renderer"] # noqa
->>>>>>> 23b8edd1
         # Force resetting settings and AOV list to avoid having to deal with
         # AOV checking logic, for now.
         # This is a work around because the standard
@@ -122,7 +118,7 @@
         current_aovs = AOVInterface().getAOVs()
         remove_aovs = render_settings["remove_aovs"]
         if remove_aovs:
-        # Remove fetched AOVs
+            # Remove fetched AOVs
             AOVInterface().removeAOVs(current_aovs)
         mel.eval("unifiedRenderGlobalsRevertToDefault")
         img_ext = arnold_render_presets["image_format"]
