import os
import errno
import logging
import contextlib

from maya import utils, cmds, OpenMaya
import maya.api.OpenMaya as om

import pyblish.api

from openpype.settings import get_project_settings
from openpype.host import (
    HostBase,
    IWorkfileHost,
    ILoadHost,
    HostDirmap,
)
from openpype.tools.utils import host_tools
from openpype.tools.workfiles.lock_dialog import WorkfileLockDialog
from openpype.lib import (
    register_event_callback,
    emit_event
)
from openpype.pipeline import (
    legacy_io,
    register_loader_plugin_path,
    register_inventory_action_path,
    register_creator_plugin_path,
    deregister_loader_plugin_path,
    deregister_inventory_action_path,
    deregister_creator_plugin_path,
    AVALON_CONTAINER_ID,
)
from openpype.pipeline.load import any_outdated_containers
<<<<<<< HEAD
from openpype.hosts.maya import MAYA_ROOT_DIR
from openpype.hosts.maya.lib import copy_workspace_mel
=======
from openpype.pipeline.workfile.lock_workfile import (
    create_workfile_lock,
    remove_workfile_lock,
    is_workfile_locked,
    is_workfile_lock_enabled
)
from openpype.hosts.maya import MAYA_ROOT_DIR
from openpype.hosts.maya.lib import create_workspace_mel
>>>>>>> 6a6e3136

from . import menu, lib
from .workio import (
    open_file,
    save_file,
    file_extensions,
    has_unsaved_changes,
    work_root,
    current_file
)

log = logging.getLogger("openpype.hosts.maya")

PLUGINS_DIR = os.path.join(MAYA_ROOT_DIR, "plugins")
PUBLISH_PATH = os.path.join(PLUGINS_DIR, "publish")
LOAD_PATH = os.path.join(PLUGINS_DIR, "load")
CREATE_PATH = os.path.join(PLUGINS_DIR, "create")
INVENTORY_PATH = os.path.join(PLUGINS_DIR, "inventory")

AVALON_CONTAINERS = ":AVALON_CONTAINERS"


class MayaHost(HostBase, IWorkfileHost, ILoadHost):
    name = "maya"

    def __init__(self):
        super(MayaHost, self).__init__()
        self._op_events = {}

    def install(self):
<<<<<<< HEAD
        project_name = os.getenv("AVALON_PROJECT")
=======
        project_name = legacy_io.active_project()
>>>>>>> 6a6e3136
        project_settings = get_project_settings(project_name)
        # process path mapping
        dirmap_processor = MayaDirmap("maya", project_name, project_settings)
        dirmap_processor.process_dirmap()

        pyblish.api.register_plugin_path(PUBLISH_PATH)
        pyblish.api.register_host("mayabatch")
        pyblish.api.register_host("mayapy")
        pyblish.api.register_host("maya")

        register_loader_plugin_path(LOAD_PATH)
        register_creator_plugin_path(CREATE_PATH)
        register_inventory_action_path(INVENTORY_PATH)
        self.log.info(PUBLISH_PATH)

        self.log.info("Installing callbacks ... ")
        register_event_callback("init", on_init)

        if lib.IS_HEADLESS:
            self.log.info((
                "Running in headless mode, skipping Maya save/open/new"
                " callback installation.."
            ))

            return

        _set_project()
        self._register_callbacks()

        menu.install()

        register_event_callback("save", on_save)
        register_event_callback("open", on_open)
        register_event_callback("new", on_new)
        register_event_callback("before.save", on_before_save)
        register_event_callback("after.save", on_after_save)
        register_event_callback("before.close", on_before_close)
        register_event_callback("before.file.open", before_file_open)
        register_event_callback("taskChanged", on_task_changed)
        register_event_callback("workfile.open.before", before_workfile_open)
        register_event_callback("workfile.save.before", before_workfile_save)
        register_event_callback("workfile.save.before", after_workfile_save)

    def open_workfile(self, filepath):
        return open_file(filepath)

    def save_workfile(self, filepath=None):
        return save_file(filepath)

    def work_root(self, session):
        return work_root(session)

    def get_current_workfile(self):
        return current_file()

    def workfile_has_unsaved_changes(self):
        return has_unsaved_changes()

    def get_workfile_extensions(self):
        return file_extensions()

    def get_containers(self):
        return ls()

    @contextlib.contextmanager
    def maintained_selection(self):
        with lib.maintained_selection():
            yield

    def _register_callbacks(self):
        for handler, event in self._op_events.copy().items():
            if event is None:
                continue

            try:
                OpenMaya.MMessage.removeCallback(event)
                self._op_events[handler] = None
            except RuntimeError as exc:
                self.log.info(exc)

        self._op_events[_on_scene_save] = OpenMaya.MSceneMessage.addCallback(
            OpenMaya.MSceneMessage.kBeforeSave, _on_scene_save
        )

        self._op_events[_after_scene_save] = (
            OpenMaya.MSceneMessage.addCallback(
                OpenMaya.MSceneMessage.kAfterSave,
                _after_scene_save
            )
        )

        self._op_events[_before_scene_save] = (
            OpenMaya.MSceneMessage.addCheckCallback(
                OpenMaya.MSceneMessage.kBeforeSaveCheck,
                _before_scene_save
            )
        )

        self._op_events[_on_scene_new] = OpenMaya.MSceneMessage.addCallback(
            OpenMaya.MSceneMessage.kAfterNew, _on_scene_new
        )

        self._op_events[_on_maya_initialized] = (
            OpenMaya.MSceneMessage.addCallback(
                OpenMaya.MSceneMessage.kMayaInitialized,
                _on_maya_initialized
            )
        )

        self._op_events[_on_scene_open] = (
            OpenMaya.MSceneMessage.addCallback(
                OpenMaya.MSceneMessage.kAfterOpen,
                _on_scene_open
            )
        )

        self._op_events[_before_scene_open] = (
            OpenMaya.MSceneMessage.addCallback(
                OpenMaya.MSceneMessage.kBeforeOpen,
                _before_scene_open
            )
        )

        self._op_events[_before_close_maya] = (
            OpenMaya.MSceneMessage.addCallback(
                OpenMaya.MSceneMessage.kMayaExiting,
                _before_close_maya
            )
        )

        self.log.info("Installed event handler _on_scene_save..")
        self.log.info("Installed event handler _before_scene_save..")
        self.log.info("Installed event handler _on_after_save..")
        self.log.info("Installed event handler _on_scene_new..")
        self.log.info("Installed event handler _on_maya_initialized..")
        self.log.info("Installed event handler _on_scene_open..")
        self.log.info("Installed event handler _check_lock_file..")
        self.log.info("Installed event handler _before_close_maya..")


def _set_project():
    """Sets the maya project to the current Session's work directory.

    Returns:
        None

    """
    workdir = legacy_io.Session["AVALON_WORKDIR"]

    try:
        os.makedirs(workdir)
    except OSError as e:
        # An already existing working directory is fine.
        if e.errno == errno.EEXIST:
            pass
        else:
            raise

    cmds.workspace(workdir, openWorkspace=True)


def _on_maya_initialized(*args):
    emit_event("init")

    if cmds.about(batch=True):
        log.warning("Running batch mode ...")
        return

    # Keep reference to the main Window, once a main window exists.
    lib.get_main_window()


def _on_scene_new(*args):
    emit_event("new")


def _after_scene_save(*arg):
    emit_event("after.save")


def _on_scene_save(*args):
    emit_event("save")


def _on_scene_open(*args):
    emit_event("open")


def _before_close_maya(*args):
    emit_event("before.close")


def _before_scene_open(*args):
    emit_event("before.file.open")


def _before_scene_save(return_code, client_data):

    # Default to allowing the action. Registered
    # callbacks can optionally set this to False
    # in order to block the operation.
    OpenMaya.MScriptUtil.setBool(return_code, True)

    emit_event(
        "before.save",
        {"return_code": return_code}
    )


def _remove_workfile_lock():
    """Remove workfile lock on current file"""
    if not handle_workfile_locks():
        return
    filepath = current_file()
    log.info("Removing lock on current file {}...".format(filepath))
    if filepath:
        remove_workfile_lock(filepath)


def handle_workfile_locks():
    if lib.IS_HEADLESS:
        return False
    project_name = legacy_io.active_project()
    return is_workfile_lock_enabled(MayaHost.name, project_name)


def uninstall():
    pyblish.api.deregister_plugin_path(PUBLISH_PATH)
    pyblish.api.deregister_host("mayabatch")
    pyblish.api.deregister_host("mayapy")
    pyblish.api.deregister_host("maya")

    deregister_loader_plugin_path(LOAD_PATH)
    deregister_creator_plugin_path(CREATE_PATH)
    deregister_inventory_action_path(INVENTORY_PATH)

    menu.uninstall()


def parse_container(container):
    """Return the container node's full container data.

    Args:
        container (str): A container node name.

    Returns:
        dict: The container schema data for this container node.

    """
    data = lib.read(container)

    # Backwards compatibility pre-schemas for containers
    data["schema"] = data.get("schema", "openpype:container-1.0")

    # Append transient data
    data["objectName"] = container

    return data


def _ls():
    """Yields Avalon container node names.

    Used by `ls()` to retrieve the nodes and then query the full container's
    data.

    Yields:
        str: Avalon container node name (objectSet)

    """

    def _maya_iterate(iterator):
        """Helper to iterate a maya iterator"""
        while not iterator.isDone():
            yield iterator.thisNode()
            iterator.next()

    ids = {AVALON_CONTAINER_ID,
           # Backwards compatibility
           "pyblish.mindbender.container"}

    # Iterate over all 'set' nodes in the scene to detect whether
    # they have the avalon container ".id" attribute.
    fn_dep = om.MFnDependencyNode()
    iterator = om.MItDependencyNodes(om.MFn.kSet)
    for mobject in _maya_iterate(iterator):
        if mobject.apiTypeStr != "kSet":
            # Only match by exact type
            continue

        fn_dep.setObject(mobject)
        if not fn_dep.hasAttribute("id"):
            continue

        plug = fn_dep.findPlug("id", True)
        value = plug.asString()
        if value in ids:
            yield fn_dep.name()


def ls():
    """Yields containers from active Maya scene

    This is the host-equivalent of api.ls(), but instead of listing
    assets on disk, it lists assets already loaded in Maya; once loaded
    they are called 'containers'

    Yields:
        dict: container

    """
    container_names = _ls()
    for container in sorted(container_names):
        yield parse_container(container)


def containerise(name,
                 namespace,
                 nodes,
                 context,
                 loader=None,
                 suffix="CON"):
    """Bundle `nodes` into an assembly and imprint it with metadata

    Containerisation enables a tracking of version, author and origin
    for loaded assets.

    Arguments:
        name (str): Name of resulting assembly
        namespace (str): Namespace under which to host container
        nodes (list): Long names of nodes to containerise
        context (dict): Asset information
        loader (str, optional): Name of loader used to produce this container.
        suffix (str, optional): Suffix of container, defaults to `_CON`.

    Returns:
        container (str): Name of container assembly

    """
    container = cmds.sets(nodes, name="%s_%s_%s" % (namespace, name, suffix))

    data = [
        ("schema", "openpype:container-2.0"),
        ("id", AVALON_CONTAINER_ID),
        ("name", name),
        ("namespace", namespace),
        ("loader", loader),
        ("representation", context["representation"]["_id"]),
    ]

    for key, value in data:
        cmds.addAttr(container, longName=key, dataType="string")
        cmds.setAttr(container + "." + key, str(value), type="string")

    main_container = cmds.ls(AVALON_CONTAINERS, type="objectSet")
    if not main_container:
        main_container = cmds.sets(empty=True, name=AVALON_CONTAINERS)

        # Implement #399: Maya 2019+ hide AVALON_CONTAINERS on creation..
        if cmds.attributeQuery("hiddenInOutliner",
                               node=main_container,
                               exists=True):
            cmds.setAttr(main_container + ".hiddenInOutliner", True)
    else:
        main_container = main_container[0]

    cmds.sets(container, addElement=main_container)

    # Implement #399: Maya 2019+ hide containers in outliner
    if cmds.attributeQuery("hiddenInOutliner",
                           node=container,
                           exists=True):
        cmds.setAttr(container + ".hiddenInOutliner", True)

    return container


def on_init():
    log.info("Running callback on init..")

    def safe_deferred(fn):
        """Execute deferred the function in a try-except"""

        def _fn():
            """safely call in deferred callback"""
            try:
                fn()
            except Exception as exc:
                print(exc)

        try:
            utils.executeDeferred(_fn)
        except Exception as exc:
            print(exc)

    # Force load Alembic so referenced alembics
    # work correctly on scene open
    cmds.loadPlugin("AbcImport", quiet=True)
    cmds.loadPlugin("AbcExport", quiet=True)

    # Force load objExport plug-in (requested by artists)
    cmds.loadPlugin("objExport", quiet=True)

    from .customize import (
        override_component_mask_commands,
        override_toolbox_ui
    )
    safe_deferred(override_component_mask_commands)

    launch_workfiles = os.environ.get("WORKFILES_STARTUP")

    if launch_workfiles:
        safe_deferred(host_tools.show_workfiles)

    if not lib.IS_HEADLESS:
        safe_deferred(override_toolbox_ui)


def on_before_save():
    """Run validation for scene's FPS prior to saving"""
    return lib.validate_fps()


def on_after_save():
    """Check if there is a lockfile after save"""
    check_lock_on_current_file()


def check_lock_on_current_file():

    """Check if there is a user opening the file"""
    if not handle_workfile_locks():
        return
    log.info("Running callback on checking the lock file...")

    # add the lock file when opening the file
    filepath = current_file()

    if is_workfile_locked(filepath):
        # add lockfile dialog
        workfile_dialog = WorkfileLockDialog(filepath)
        if not workfile_dialog.exec_():
            cmds.file(new=True)
            return

    create_workfile_lock(filepath)


def on_before_close():
    """Delete the lock file after user quitting the Maya Scene"""
    log.info("Closing Maya...")
    # delete the lock file
    filepath = current_file()
    if handle_workfile_locks():
        remove_workfile_lock(filepath)


def before_file_open():
    """check lock file when the file changed"""
    # delete the lock file
    _remove_workfile_lock()


def on_save():
    """Automatically add IDs to new nodes

    Any transform of a mesh, without an existing ID, is given one
    automatically on file save.
    """

    log.info("Running callback on save..")
    # remove lockfile if users jumps over from one scene to another
    _remove_workfile_lock()

    # # Update current task for the current scene
    # update_task_from_path(cmds.file(query=True, sceneName=True))

    # Generate ids of the current context on nodes in the scene
    nodes = lib.get_id_required_nodes(referenced_nodes=False)
    for node, new_id in lib.generate_ids(nodes):
        lib.set_id(node, new_id, overwrite=False)


def on_open():
    """On scene open let's assume the containers have changed."""

    from Qt import QtWidgets
    from openpype.widgets import popup

    cmds.evalDeferred(
        "from openpype.hosts.maya.api import lib;"
        "lib.remove_render_layer_observer()")
    cmds.evalDeferred(
        "from openpype.hosts.maya.api import lib;"
        "lib.add_render_layer_observer()")
    cmds.evalDeferred(
        "from openpype.hosts.maya.api import lib;"
        "lib.add_render_layer_change_observer()")
    # # Update current task for the current scene
    # update_task_from_path(cmds.file(query=True, sceneName=True))

    # Validate FPS after update_task_from_path to
    # ensure it is using correct FPS for the asset
    lib.validate_fps()
    lib.fix_incompatible_containers()

    if any_outdated_containers():
        log.warning("Scene has outdated content.")

        # Find maya main window
        top_level_widgets = {w.objectName(): w for w in
                             QtWidgets.QApplication.topLevelWidgets()}
        parent = top_level_widgets.get("MayaWindow", None)

        if parent is None:
            log.info("Skipping outdated content pop-up "
                     "because Maya window can't be found.")
        else:

            # Show outdated pop-up
            def _on_show_inventory():
                host_tools.show_scene_inventory(parent=parent)

            dialog = popup.Popup(parent=parent)
            dialog.setWindowTitle("Maya scene has outdated content")
            dialog.setMessage("There are outdated containers in "
                              "your Maya scene.")
            dialog.on_clicked.connect(_on_show_inventory)
            dialog.show()

    # create lock file for the maya scene
    check_lock_on_current_file()


def on_new():
    """Set project resolution and fps when create a new file"""
    log.info("Running callback on new..")
    with lib.suspended_refresh():
        cmds.evalDeferred(
            "from openpype.hosts.maya.api import lib;"
            "lib.remove_render_layer_observer()")
        cmds.evalDeferred(
            "from openpype.hosts.maya.api import lib;"
            "lib.add_render_layer_observer()")
        cmds.evalDeferred(
            "from openpype.hosts.maya.api import lib;"
            "lib.add_render_layer_change_observer()")
        lib.set_context_settings()
    _remove_workfile_lock()


def on_task_changed():
    """Wrapped function of app initialize and maya's on task changed"""
    # Run
    menu.update_menu_task_label()

    workdir = legacy_io.Session["AVALON_WORKDIR"]
    if os.path.exists(workdir):
        log.info("Updating Maya workspace for task change to %s", workdir)
        _set_project()

        # Set Maya fileDialog's start-dir to /scenes
        frule_scene = cmds.workspace(fileRuleEntry="scene")
        cmds.optionVar(stringValue=("browserLocationmayaBinaryscene",
                                    workdir + "/" + frule_scene))

    else:
        log.warning((
            "Can't set project for new context because path does not exist: {}"
        ).format(workdir))

    with lib.suspended_refresh():
        lib.set_context_settings()
        lib.update_content_on_context_change()

    msg = "  project: {}\n  asset: {}\n  task:{}".format(
        legacy_io.active_project(),
        legacy_io.Session["AVALON_ASSET"],
        legacy_io.Session["AVALON_TASK"]
    )

    lib.show_message(
        "Context was changed",
        ("Context was changed to:\n{}".format(msg)),
    )


def before_workfile_open():
    if handle_workfile_locks():
        _remove_workfile_lock()


def before_workfile_save(event):
    project_name = legacy_io.active_project()
    if handle_workfile_locks():
        _remove_workfile_lock()
    workdir_path = event["workdir_path"]
    if workdir_path:
        create_workspace_mel(workdir_path, project_name)


def after_workfile_save(event):
    workfile_name = event["filename"]
    if handle_workfile_locks():
        if workfile_name:
            if not is_workfile_locked(workfile_name):
                create_workfile_lock(workfile_name)


class MayaDirmap(HostDirmap):
    def on_enable_dirmap(self):
        cmds.dirmap(en=True)

    def dirmap_routine(self, source_path, destination_path):
        cmds.dirmap(m=(source_path, destination_path))
        cmds.dirmap(m=(destination_path, source_path))<|MERGE_RESOLUTION|>--- conflicted
+++ resolved
@@ -32,10 +32,6 @@
     AVALON_CONTAINER_ID,
 )
 from openpype.pipeline.load import any_outdated_containers
-<<<<<<< HEAD
-from openpype.hosts.maya import MAYA_ROOT_DIR
-from openpype.hosts.maya.lib import copy_workspace_mel
-=======
 from openpype.pipeline.workfile.lock_workfile import (
     create_workfile_lock,
     remove_workfile_lock,
@@ -44,7 +40,6 @@
 )
 from openpype.hosts.maya import MAYA_ROOT_DIR
 from openpype.hosts.maya.lib import create_workspace_mel
->>>>>>> 6a6e3136
 
 from . import menu, lib
 from .workio import (
@@ -75,11 +70,7 @@
         self._op_events = {}
 
     def install(self):
-<<<<<<< HEAD
-        project_name = os.getenv("AVALON_PROJECT")
-=======
         project_name = legacy_io.active_project()
->>>>>>> 6a6e3136
         project_settings = get_project_settings(project_name)
         # process path mapping
         dirmap_processor = MayaDirmap("maya", project_name, project_settings)
