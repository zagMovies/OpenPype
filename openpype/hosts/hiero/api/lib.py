"""
Host specific functions where host api is connected
"""

from copy import deepcopy
import os
import re
import sys
import platform
import ast
import shutil
import hiero

from Qt import QtWidgets

from openpype.client import get_project
from openpype.settings import get_anatomy_settings
from openpype.pipeline import legacy_io, Anatomy
<<<<<<< HEAD
=======
from openpype.pipeline.load import filter_containers
>>>>>>> 6a6e3136
from openpype.lib import Logger
from . import tags

try:
    from PySide.QtCore import QFile, QTextStream
    from PySide.QtXml import QDomDocument
except ImportError:
    from PySide2.QtCore import QFile, QTextStream
    from PySide2.QtXml import QDomDocument

# from opentimelineio import opentime
# from pprint import pformat

log = Logger.get_logger(__name__)

self = sys.modules[__name__]
self._has_been_setup = False
self._has_menu = False
self._registered_gui = None
self._parent = None
self.pype_tag_name = "openpypeData"
self.default_sequence_name = "openpypeSequence"
self.default_bin_name = "openpypeBin"


def flatten(_list):
    for item in _list:
        if isinstance(item, (list, tuple)):
            for sub_item in flatten(item):
                yield sub_item
        else:
            yield item


def get_current_project(remove_untitled=False):
    projects = flatten(hiero.core.projects())
    if not remove_untitled:
        return next(iter(projects))

    # if remove_untitled
    for proj in projects:
        if "Untitled" in proj.name():
            proj.close()
        else:
            return proj


def get_current_sequence(name=None, new=False):
    """
    Get current sequence in context of active project.

    Args:
        name (str)[optional]: name of sequence we want to return
        new (bool)[optional]: if we want to create new one

    Returns:
        hiero.core.Sequence: the sequence object
    """
    sequence = None
    project = get_current_project()
    root_bin = project.clipsBin()

    if new:
        # create new
        name = name or self.default_sequence_name
        sequence = hiero.core.Sequence(name)
        root_bin.addItem(hiero.core.BinItem(sequence))
    elif name:
        # look for sequence by name
        sequences = project.sequences()
        for _sequence in sequences:
            if _sequence.name() == name:
                sequence = _sequence
        if not sequence:
            # if nothing found create new with input name
            sequence = get_current_sequence(name, True)
    else:
        # if name is none and new is False then return current open sequence
        sequence = hiero.ui.activeSequence()

    return sequence


def get_timeline_selection():
    active_sequence = hiero.ui.activeSequence()
    timeline_editor = hiero.ui.getTimelineEditor(active_sequence)
    return list(timeline_editor.selection())


def get_current_track(sequence, name, audio=False):
    """
    Get current track in context of active project.

    Creates new if none is found.

    Args:
        sequence (hiero.core.Sequence): hiero sequene object
        name (str): name of track we want to return
        audio (bool)[optional]: switch to AudioTrack

    Returns:
        hiero.core.Track: the track object
    """
    tracks = sequence.videoTracks()

    if audio:
        tracks = sequence.audioTracks()

    # get track by name
    track = None
    for _track in tracks:
        if _track.name() == name:
            track = _track

    if not track:
        if not audio:
            track = hiero.core.VideoTrack(name)
        else:
            track = hiero.core.AudioTrack(name)

        sequence.addTrack(track)

    return track


def get_track_items(
        selection=False,
        sequence_name=None,
        track_item_name=None,
        track_name=None,
        track_type=None,
        check_enabled=True,
        check_locked=True,
        check_tagged=False):
    """Get all available current timeline track items.

    Attribute:
        selection (list)[optional]: list of selected track items
        sequence_name (str)[optional]: return only clips from input sequence
        track_item_name (str)[optional]: return only item with input name
        track_name (str)[optional]: return only items from track name
        track_type (str)[optional]: return only items of given type
                                    (`audio` or `video`) default is `video`
        check_enabled (bool)[optional]: ignore disabled if True
        check_locked (bool)[optional]: ignore locked if True

    Return:
        list or hiero.core.TrackItem: list of track items or single track item
    """
    track_type = track_type or "video"
    selection = selection or []
    return_list = []

    # get selected track items or all in active sequence
    if selection:
        try:
            for track_item in selection:
                log.info("___ track_item: {}".format(track_item))
                # make sure only trackitems are selected
                if not isinstance(track_item, hiero.core.TrackItem):
                    continue

                if _validate_all_atrributes(
                    track_item,
                    track_item_name,
                    track_name,
                    track_type,
                    check_enabled,
                    check_tagged
                ):
                    log.info("___ valid trackitem: {}".format(track_item))
                    return_list.append(track_item)
        except AttributeError:
            pass

    # collect all available active sequence track items
    if not return_list:
        sequence = get_current_sequence(name=sequence_name)
        # get all available tracks from sequence
        tracks = list(sequence.audioTracks()) + list(sequence.videoTracks())
        # loop all tracks
        for track in tracks:
            if check_locked and track.isLocked():
                continue
            if check_enabled and not track.isEnabled():
                continue
            # and all items in track
            for track_item in track.items():
                # make sure no subtrackitem is also track items
                if not isinstance(track_item, hiero.core.TrackItem):
                    continue

                if _validate_all_atrributes(
                    track_item,
                    track_item_name,
                    track_name,
                    track_type,
                    check_enabled,
                    check_tagged
                ):
                    return_list.append(track_item)

    return return_list


def _validate_all_atrributes(
    track_item,
    track_item_name,
    track_name,
    track_type,
    check_enabled,
    check_tagged
):
    def _validate_correct_name_track_item():
        if track_item_name and track_item_name in track_item.name():
            return True
        elif not track_item_name:
            return True

    def _validate_tagged_track_item():
        if check_tagged and track_item.tags():
            return True
        elif not check_tagged:
            return True

    def _validate_enabled_track_item():
        if check_enabled and track_item.isEnabled():
            return True
        elif not check_enabled:
            return True

    def _validate_parent_track_item():
        if track_name and track_name in track_item.parent().name():
            # filter only items fitting input track name
            return True
        elif not track_name:
            # or add all if no track_name was defined
            return True

    def _validate_type_track_item():
        if track_type == "video" and isinstance(
                track_item.parent(), hiero.core.VideoTrack):
            # only video track items are allowed
            return True
        elif track_type == "audio" and isinstance(
                track_item.parent(), hiero.core.AudioTrack):
            # only audio track items are allowed
            return True

    # check if track item is enabled
    return all([
        _validate_enabled_track_item(),
        _validate_type_track_item(),
        _validate_tagged_track_item(),
        _validate_parent_track_item(),
        _validate_correct_name_track_item()
    ])


def get_track_item_tags(track_item):
    """
    Get track item tags excluded openpype tag

    Attributes:
        trackItem (hiero.core.TrackItem): hiero object

    Returns:
        hiero.core.Tag: hierarchy, orig clip attributes
    """
    returning_tag_data = []
    # get all tags from track item
    _tags = track_item.tags()
    if not _tags:
        return []

    # collect all tags which are not openpype tag
    returning_tag_data.extend(
        tag for tag in _tags
        if tag.name() != self.pype_tag_name
    )

    return returning_tag_data


def get_track_item_pype_tag(track_item):
    """
    Get pype track item tag created by creator or loader plugin.

    Attributes:
        trackItem (hiero.core.TrackItem): hiero object

    Returns:
        hiero.core.Tag: hierarchy, orig clip attributes
    """
    # get all tags from track item
    _tags = track_item.tags()
    if not _tags:
        return None
    for tag in _tags:
        # return only correct tag defined by global name
        if tag.name() == self.pype_tag_name:
            return tag


def set_track_item_pype_tag(track_item, data=None):
    """
    Set pype track item tag to input track_item.

    Attributes:
        trackItem (hiero.core.TrackItem): hiero object

    Returns:
        hiero.core.Tag
    """
    data = data or {}

    # basic Tag's attribute
    tag_data = {
        "editable": "0",
        "note": "OpenPype data container",
        "icon": "openpype_icon.png",
        "metadata": dict(data.items())
    }
    # get available pype tag if any
    _tag = get_track_item_pype_tag(track_item)

    if _tag:
        # it not tag then create one
        tag = tags.update_tag(_tag, tag_data)
    else:
        # if pype tag available then update with input data
        tag = tags.create_tag(self.pype_tag_name, tag_data)
        # add it to the input track item
        track_item.addTag(tag)

    return tag


def get_track_item_pype_data(track_item):
    """
    Get track item's pype tag data.

    Attributes:
        trackItem (hiero.core.TrackItem): hiero object

    Returns:
        dict: data found on pype tag
    """
    data = {}
    # get pype data tag from track item
    tag = get_track_item_pype_tag(track_item)

    if not tag:
        return None

    # get tag metadata attribute
    tag_data = deepcopy(dict(tag.metadata()))
    # convert tag metadata to normal keys names and values to correct types
    for k, v in tag_data.items():
        key = k.replace("tag.", "")

        try:
            # capture exceptions which are related to strings only
            if re.match(r"^[\d]+$", v):
                value = int(v)
            elif re.match(r"^True$", v):
                value = True
            elif re.match(r"^False$", v):
                value = False
            elif re.match(r"^None$", v):
                value = None
            elif re.match(r"^[\w\d_]+$", v):
                value = v
            else:
                value = ast.literal_eval(v)
        except (ValueError, SyntaxError) as msg:
            log.warning(msg)
            value = v

        data[key] = value

    return data


def imprint(track_item, data=None):
    """
    Adding `Avalon data` into a hiero track item tag.

    Also including publish attribute into tag.

    Arguments:
        track_item (hiero.core.TrackItem): hiero track item object
        data (dict): Any data which needst to be imprinted

    Examples:
        data = {
            'asset': 'sq020sh0280',
            'family': 'render',
            'subset': 'subsetMain'
        }
    """
    data = data or {}

    tag = set_track_item_pype_tag(track_item, data)

    # add publish attribute
    set_publish_attribute(tag, True)


def set_publish_attribute(tag, value):
    """ Set Publish attribute in input Tag object

    Attribute:
        tag (hiero.core.Tag): a tag object
        value (bool): True or False
    """
    tag_data = tag.metadata()
    # set data to the publish attribute
    tag_data.setValue("tag.publish", str(value))


def get_publish_attribute(tag):
    """ Get Publish attribute from input Tag object

    Attribute:
        tag (hiero.core.Tag): a tag object
        value (bool): True or False
    """
    tag_data = tag.metadata()
    # get data to the publish attribute
    value = tag_data.value("tag.publish")
    # return value converted to bool value. Atring is stored in tag.
    return ast.literal_eval(value)


def sync_avalon_data_to_workfile():
    # import session to get project dir
    project_name = legacy_io.Session["AVALON_PROJECT"]

    anatomy = Anatomy(project_name)
    work_template = anatomy.templates["work"]["path"]
    work_root = anatomy.root_value_for_template(work_template)
    active_project_root = (
        os.path.join(work_root, project_name)
    ).replace("\\", "/")
    # getting project
    project = get_current_project()

    if "Tag Presets" in project.name():
        return

    log.debug("Synchronizing Pype metadata to project: {}".format(
        project.name()))

    # set project root with backward compatibility
    try:
        project.setProjectDirectory(active_project_root)
    except Exception:
        # old way of setting it
        project.setProjectRoot(active_project_root)

    # get project data from avalon db
    project_doc = get_project(project_name)
    project_data = project_doc["data"]

    log.debug("project_data: {}".format(project_data))

    # get format and fps property from avalon db on project
    width = project_data["resolutionWidth"]
    height = project_data["resolutionHeight"]
    pixel_aspect = project_data["pixelAspect"]
    fps = project_data['fps']
    format_name = project_data['code']

    # create new format in hiero project
    format = hiero.core.Format(width, height, pixel_aspect, format_name)
    project.setOutputFormat(format)

    # set fps to hiero project
    project.setFramerate(fps)

    # TODO: add auto colorspace set from project drop
    log.info("Project property has been synchronised with Avalon db")


def launch_workfiles_app(event):
    """
    Event for launching workfiles after hiero start

    Args:
        event (obj): required but unused
    """
    from . import launch_workfiles_app
    launch_workfiles_app()


def setup(console=False, port=None, menu=True):
    """Setup integration

    Registers Pyblish for Hiero plug-ins and appends an item to the File-menu

    Arguments:
        console (bool): Display console with GUI
        port (int, optional): Port from which to start looking for an
            available port to connect with Pyblish QML, default
            provided by Pyblish Integration.
        menu (bool, optional): Display file menu in Hiero.
    """

    if self._has_been_setup:
        teardown()

    add_submission()

    if menu:
        add_to_filemenu()
        self._has_menu = True

    self._has_been_setup = True
    log.debug("pyblish: Loaded successfully.")


def teardown():
    """Remove integration"""
    if not self._has_been_setup:
        return

    if self._has_menu:
        remove_from_filemenu()
        self._has_menu = False

    self._has_been_setup = False
    log.debug("pyblish: Integration torn down successfully")


def remove_from_filemenu():
    raise NotImplementedError("Implement me please.")


def add_to_filemenu():
    PublishAction()


class PyblishSubmission(hiero.exporters.FnSubmission.Submission):

    def __init__(self):
        hiero.exporters.FnSubmission.Submission.__init__(self)

    def addToQueue(self):
        from . import publish
        # Add submission to Hiero module for retrieval in plugins.
        hiero.submission = self
        publish(hiero.ui.mainWindow())


def add_submission():
    registry = hiero.core.taskRegistry
    registry.addSubmission("Pyblish", PyblishSubmission)


class PublishAction(QtWidgets.QAction):
    """
    Action with is showing as menu item
    """

    def __init__(self):
        QtWidgets.QAction.__init__(self, "Publish", None)
        self.triggered.connect(self.publish)

        for interest in ["kShowContextMenu/kTimeline",
                         "kShowContextMenukBin",
                         "kShowContextMenu/kSpreadsheet"]:
            hiero.core.events.registerInterest(interest, self.eventHandler)

        self.setShortcut("Ctrl+Alt+P")

    def publish(self):
        from . import publish
        # Removing "submission" attribute from hiero module, to prevent tasks
        # from getting picked up when not using the "Export" dialog.
        if hasattr(hiero, "submission"):
            del hiero.submission
        publish(hiero.ui.mainWindow())

    def eventHandler(self, event):
        # Add the Menu to the right-click menu
        event.menu.addAction(self)


# def CreateNukeWorkfile(nodes=None,
#                        nodes_effects=None,
#                        to_timeline=False,
#                        **kwargs):
#     ''' Creating nuke workfile with particular version with given nodes
#     Also it is creating timeline track items as precomps.
#
#     Arguments:
#         nodes(list of dict): each key in dict is knob order is important
#         to_timeline(type): will build trackItem with metadata
#
#     Returns:
#         bool: True if done
#
#     Raises:
#         Exception: with traceback
#
#     '''
#     import hiero.core
#     from openpype.hosts.nuke.api.lib import (
#         BuildWorkfile,
#         imprint
#     )
#
#     # check if the file exists if does then Raise "File exists!"
#     if os.path.exists(filepath):
#         raise FileExistsError("File already exists: `{}`".format(filepath))
#
#     # if no representations matching then
#     #   Raise "no representations to be build"
#     if len(representations) == 0:
#         raise AttributeError("Missing list of `representations`")
#
#     # check nodes input
#     if len(nodes) == 0:
#         log.warning("Missing list of `nodes`")
#
#     # create temp nk file
#     nuke_script = hiero.core.nuke.ScriptWriter()
#
#     # create root node and save all metadata
#     root_node = hiero.core.nuke.RootNode()
#
#     anatomy = Anatomy(os.environ["AVALON_PROJECT"])
#     work_template = anatomy.templates["work"]["path"]
#     root_path = anatomy.root_value_for_template(work_template)
#
#     nuke_script.addNode(root_node)
#
#     script_builder = BuildWorkfile(
#         root_node=root_node,
#         root_path=root_path,
#         nodes=nuke_script.getNodes(),
#         **kwargs
#     )


def create_nuke_workfile_clips(nuke_workfiles, seq=None):
    '''
    nuke_workfiles is list of dictionaries like:
    [{
        'path': 'P:/Jakub_testy_pipeline/test_v01.nk',
        'name': 'test',
        'handleStart': 15, # added asymetrically to handles
        'handleEnd': 10, # added asymetrically to handles
        "clipIn": 16,
        "frameStart": 991,
        "frameEnd": 1023,
        'task': 'Comp-tracking',
        'work_dir': 'VFX_PR',
        'shot': '00010'
    }]
    '''

    proj = hiero.core.projects()[-1]
    root = proj.clipsBin()

    if not seq:
        seq = hiero.core.Sequence('NewSequences')
        root.addItem(hiero.core.BinItem(seq))
    # todo will need to define this better
    # track = seq[1]  # lazy example to get a destination#  track
    clips_lst = []
    for nk in nuke_workfiles:
        task_path = '/'.join([nk['work_dir'], nk['shot'], nk['task']])
        bin = create_bin(task_path, proj)

        if nk['task'] not in seq.videoTracks():
            track = hiero.core.VideoTrack(nk['task'])
            seq.addTrack(track)
        else:
            track = seq.tracks(nk['task'])

        # create clip media
        media = hiero.core.MediaSource(nk['path'])
        media_in = int(media.startTime() or 0)
        media_duration = int(media.duration() or 0)

        handle_start = nk.get("handleStart")
        handle_end = nk.get("handleEnd")

        if media_in:
            source_in = media_in + handle_start
        else:
            source_in = nk["frameStart"] + handle_start

        if media_duration:
            source_out = (media_in + media_duration - 1) - handle_end
        else:
            source_out = nk["frameEnd"] - handle_end

        source = hiero.core.Clip(media)

        name = os.path.basename(os.path.splitext(nk['path'])[0])
        split_name = split_by_client_version(name)[0] or name

        # add to bin as clip item
        items_in_bin = [b.name() for b in bin.items()]
        if split_name not in items_in_bin:
            binItem = hiero.core.BinItem(source)
            bin.addItem(binItem)

        new_source = [
            item for item in bin.items() if split_name in item.name()
        ][0].items()[0].item()

        # add to track as clip item
        trackItem = hiero.core.TrackItem(
            split_name, hiero.core.TrackItem.kVideo)
        trackItem.setSource(new_source)
        trackItem.setSourceIn(source_in)
        trackItem.setSourceOut(source_out)
        trackItem.setTimelineIn(nk["clipIn"])
        trackItem.setTimelineOut(nk["clipIn"] + (source_out - source_in))
        track.addTrackItem(trackItem)
        clips_lst.append(trackItem)

    return clips_lst


def create_bin(path=None, project=None):
    '''
    Create bin in project.
    If the path is "bin1/bin2/bin3" it will create whole depth
    and return `bin3`

    '''
    # get the first loaded project
    project = project or get_current_project()

    path = path or self.default_bin_name

    path = path.replace("\\", "/").split("/")

    root_bin = project.clipsBin()

    done_bin_lst = []
    for i, b in enumerate(path):
        if i == 0 and len(path) > 1:
            if b in [bin.name() for bin in root_bin.bins()]:
                bin = [bin for bin in root_bin.bins() if b in bin.name()][0]
                done_bin_lst.append(bin)
            else:
                create_bin = hiero.core.Bin(b)
                root_bin.addItem(create_bin)
                done_bin_lst.append(create_bin)

        elif i >= 1 and i < len(path) - 1:
            if b in [bin.name() for bin in done_bin_lst[i - 1].bins()]:
                bin = [
                    bin for bin in done_bin_lst[i - 1].bins()
                    if b in bin.name()
                ][0]
                done_bin_lst.append(bin)
            else:
                create_bin = hiero.core.Bin(b)
                done_bin_lst[i - 1].addItem(create_bin)
                done_bin_lst.append(create_bin)

        elif i == len(path) - 1:
            if b in [bin.name() for bin in done_bin_lst[i - 1].bins()]:
                bin = [
                    bin for bin in done_bin_lst[i - 1].bins()
                    if b in bin.name()
                ][0]
                done_bin_lst.append(bin)
            else:
                create_bin = hiero.core.Bin(b)
                done_bin_lst[i - 1].addItem(create_bin)
                done_bin_lst.append(create_bin)

    return done_bin_lst[-1]


def split_by_client_version(string):
    regex = r"[/_.]v\d+"
    try:
        matches = re.findall(regex, string, re.IGNORECASE)
        return string.split(matches[0])
    except Exception as error:
        log.error(error)
        return None


def get_selected_track_items(sequence=None):
    _sequence = sequence or get_current_sequence()

    # Getting selection
    timeline_editor = hiero.ui.getTimelineEditor(_sequence)
    return timeline_editor.selection()


def set_selected_track_items(track_items_list, sequence=None):
    _sequence = sequence or get_current_sequence()

    # make sure only trackItems are in list selection
    only_track_items = [
        i for i in track_items_list
        if isinstance(i, hiero.core.TrackItem)]

    # Getting selection
    timeline_editor = hiero.ui.getTimelineEditor(_sequence)
    return timeline_editor.setSelection(only_track_items)


def _read_doc_from_path(path):
    # reading QDomDocument from HROX path
    hrox_file = QFile(path)
    if not hrox_file.open(QFile.ReadOnly):
        raise RuntimeError("Failed to open file for reading")
    doc = QDomDocument()
    doc.setContent(hrox_file)
    hrox_file.close()
    return doc


def _write_doc_to_path(doc, path):
    # write QDomDocument to path as HROX
    hrox_file = QFile(path)
    if not hrox_file.open(QFile.WriteOnly):
        raise RuntimeError("Failed to open file for writing")
    stream = QTextStream(hrox_file)
    doc.save(stream, 1)
    hrox_file.close()


def _set_hrox_project_knobs(doc, **knobs):
    # set attributes to Project Tag
    proj_elem = doc.documentElement().firstChildElement("Project")
    for k, v in knobs.items():
        if "ocioconfigpath" in k:
            paths_to_format = v[platform.system().lower()]
            for _path in paths_to_format:
                v = _path.format(**os.environ)
                if not os.path.exists(v):
                    continue
        log.debug("Project colorspace knob `{}` was set to `{}`".format(k, v))
        if isinstance(v, dict):
            continue
        proj_elem.setAttribute(str(k), v)


def apply_colorspace_project():
    project_name = os.getenv("AVALON_PROJECT")
    # get path the the active projects
    project = get_current_project(remove_untitled=True)
    current_file = project.path()

    # close the active project
    project.close()

    # get presets for hiero
    imageio = get_anatomy_settings(
        project_name)["imageio"].get("hiero", None)
    presets = imageio.get("workfile")

    # save the workfile as subversion "comment:_colorspaceChange"
    split_current_file = os.path.splitext(current_file)
    copy_current_file = current_file

    if "_colorspaceChange" not in current_file:
        copy_current_file = (
            split_current_file[0]
            + "_colorspaceChange"
            + split_current_file[1]
        )

    try:
        # duplicate the file so the changes are applied only to the copy
        shutil.copyfile(current_file, copy_current_file)
    except shutil.Error:
        # in case the file already exists and it want to copy to the
        # same filewe need to do this trick
        # TEMP file name change
        copy_current_file_tmp = copy_current_file + "_tmp"
        # create TEMP file
        shutil.copyfile(current_file, copy_current_file_tmp)
        # remove original file
        os.remove(current_file)
        # copy TEMP back to original name
        shutil.copyfile(copy_current_file_tmp, copy_current_file)
        # remove the TEMP file as we dont need it
        os.remove(copy_current_file_tmp)

    # use the code from below for changing xml hrox Attributes
    presets.update({"name": os.path.basename(copy_current_file)})

    # read HROX in as QDomSocument
    doc = _read_doc_from_path(copy_current_file)

    # apply project colorspace properties
    _set_hrox_project_knobs(doc, **presets)

    # write QDomSocument back as HROX
    _write_doc_to_path(doc, copy_current_file)

    # open the file as current project
    hiero.core.openProject(copy_current_file)


def apply_colorspace_clips():
    project_name = os.getenv("AVALON_PROJECT")
    project = get_current_project(remove_untitled=True)
    clips = project.clips()

    # get presets for hiero
    imageio = get_anatomy_settings(
        project_name)["imageio"].get("hiero", None)
    from pprint import pprint

    presets = imageio.get("regexInputs", {}).get("inputs", {})
    pprint(presets)
    for clip in clips:
        clip_media_source_path = clip.mediaSource().firstpath()
        clip_name = clip.name()
        clip_colorspace = clip.sourceMediaColourTransform()

        if "default" in clip_colorspace:
            continue

        # check if any colorspace presets for read is matching
        preset_clrsp = None
        for k in presets:
            if not bool(re.search(k["regex"], clip_media_source_path)):
                continue
            preset_clrsp = k["colorspace"]

        if preset_clrsp:
            log.debug("Changing clip.path: {}".format(clip_media_source_path))
            log.info("Changing clip `{}` colorspace {} to {}".format(
                clip_name, clip_colorspace, preset_clrsp))
            # set the found preset to the clip
            clip.setSourceMediaColourTransform(preset_clrsp)

    # save project after all is changed
    project.save()


def is_overlapping(ti_test, ti_original, strict=False):
    covering_exp = (
        (ti_test.timelineIn() <= ti_original.timelineIn())
        and (ti_test.timelineOut() >= ti_original.timelineOut())
    )

    if strict:
        return covering_exp

    inside_exp = (
        (ti_test.timelineIn() >= ti_original.timelineIn())
        and (ti_test.timelineOut() <= ti_original.timelineOut())
    )
    overlaying_right_exp = (
        (ti_test.timelineIn() < ti_original.timelineOut())
        and (ti_test.timelineOut() >= ti_original.timelineOut())
    )
    overlaying_left_exp = (
        (ti_test.timelineOut() > ti_original.timelineIn())
        and (ti_test.timelineIn() <= ti_original.timelineIn())
    )

    return any((
        covering_exp,
        inside_exp,
        overlaying_right_exp,
        overlaying_left_exp
    ))


def get_sequence_pattern_and_padding(file):
    """ Return sequence pattern and padding from file

    Attributes:
        file (string): basename form path

    Example:
        Can find file.0001.ext, file.%02d.ext, file.####.ext

    Return:
        string: any matching sequence pattern
        int: padding of sequnce numbering
    """
    foundall = re.findall(
        r"(#+)|(%\d+d)|(?<=[^a-zA-Z0-9])(\d+)(?=\.\w+$)", file)
    if not foundall:
        return None, None
    found = sorted(list(set(foundall[0])))[-1]

    padding = int(
        re.findall(r"\d+", found)[-1]) if "%" in found else len(found)
    return found, padding


def sync_clip_name_to_data_asset(track_items_list):
    # loop through all selected clips
    for track_item in track_items_list:
        # ignore if parent track is locked or disabled
        if track_item.parent().isLocked():
            continue
        if not track_item.parent().isEnabled():
            continue
        # ignore if the track item is disabled
        if not track_item.isEnabled():
            continue

        # get name and data
        ti_name = track_item.name()
        data = get_track_item_pype_data(track_item)

        # ignore if no data on the clip or not publish instance
        if not data:
            continue
        if data.get("id") != "pyblish.avalon.instance":
            continue

        # fix data if wrong name
        if data["asset"] != ti_name:
            data["asset"] = ti_name
            # remove the original tag
            tag = get_track_item_pype_tag(track_item)
            track_item.removeTag(tag)
            # create new tag with updated data
            set_track_item_pype_tag(track_item, data)
            print("asset was changed in clip: {}".format(ti_name))


def set_track_color(track_item, color):
    track_item.source().binItem().setColor(color)


def check_inventory_versions(track_items=None):
    """
    Actual version color idetifier of Loaded containers

    Check all track items and filter only
    Loader nodes for its version. It will get all versions from database
    and check if the node is having actual version. If not then it will color
    it to red.
    """
    from . import parse_container

    track_items = track_items or get_track_items()
    # presets
    clip_color_last = "green"
    clip_color = "red"

    containers = []
    # Find all containers and collect it's node and representation ids
    for track_item in track_items:
        container = parse_container(track_item)
        if container:
            containers.append(container)

    # Skip if nothing was found
    if not containers:
        return

    project_name = legacy_io.active_project()
    filter_result = filter_containers(containers, project_name)
    for container in filter_result.latest:
        set_track_color(container["_track_item"], clip_color)

    for container in filter_result.outdated:
        set_track_color(container["_track_item"], clip_color_last)


def selection_changed_timeline(event):
    """Callback on timeline to check if asset in data is the same as clip name.

    Args:
        event (hiero.core.Event): timeline event
    """
    timeline_editor = event.sender
    selection = timeline_editor.selection()

    track_items = get_track_items(
        selection=selection,
        track_type="video",
        check_enabled=True,
        check_locked=True,
        check_tagged=True
    )

    # run checking function
    sync_clip_name_to_data_asset(track_items)


def before_project_save(event):
    track_items = get_track_items(
        track_type="video",
        check_enabled=True,
        check_locked=True,
        check_tagged=True
    )

    # run checking function
    sync_clip_name_to_data_asset(track_items)

    # also mark old versions of loaded containers
    check_inventory_versions(track_items)


def get_main_window():
    """Acquire Nuke's main window"""
    if self._parent is None:
        top_widgets = QtWidgets.QApplication.topLevelWidgets()
        name = "Foundry::UI::DockMainWindow"
        main_window = next(widget for widget in top_widgets if
                           widget.inherits("QMainWindow") and
                           widget.metaObject().className() == name)
        self._parent = main_window
    return self._parent<|MERGE_RESOLUTION|>--- conflicted
+++ resolved
@@ -16,10 +16,7 @@
 from openpype.client import get_project
 from openpype.settings import get_anatomy_settings
 from openpype.pipeline import legacy_io, Anatomy
-<<<<<<< HEAD
-=======
 from openpype.pipeline.load import filter_containers
->>>>>>> 6a6e3136
 from openpype.lib import Logger
 from . import tags
 
