--- conflicted
+++ resolved
@@ -13,11 +13,8 @@
 from bson.objectid import ObjectId
 
 from .mongo import get_project_database, get_project_connection
-<<<<<<< HEAD
-=======
 
 PatternType = type(re.compile(""))
->>>>>>> 6a6e3136
 
 
 def _prepare_fields(fields, required_fields=None):
@@ -1059,19 +1056,11 @@
     for key, value in filters.items():
         regexes = []
         a_values = []
-<<<<<<< HEAD
-        if isinstance(value, re.Pattern):
-            regexes.append(value)
-        elif isinstance(value, (list, tuple, set)):
-            for item in value:
-                if isinstance(item, re.Pattern):
-=======
         if isinstance(value, PatternType):
             regexes.append(value)
         elif isinstance(value, (list, tuple, set)):
             for item in value:
                 if isinstance(item, PatternType):
->>>>>>> 6a6e3136
                     regexes.append(item)
                 else:
                     a_values.append(item)
@@ -1207,11 +1196,7 @@
             as filter. Filter ignored if 'None' is passed.
         version_ids (Iterable[str]): Subset ids used as parent filter. Filter
             ignored if 'None' is passed.
-<<<<<<< HEAD
-        context_filters (Dict[str, List[str, re.Pattern]]): Filter by
-=======
         context_filters (Dict[str, List[str, PatternType]]): Filter by
->>>>>>> 6a6e3136
             representation context fields.
         names_by_version_ids (dict[ObjectId, list[str]]): Complex filtering
             using version ids and list of names under the version.
@@ -1257,11 +1242,7 @@
             as filter. Filter ignored if 'None' is passed.
         version_ids (Iterable[str]): Subset ids used as parent filter. Filter
             ignored if 'None' is passed.
-<<<<<<< HEAD
-        context_filters (Dict[str, List[str, re.Pattern]]): Filter by
-=======
         context_filters (Dict[str, List[str, PatternType]]): Filter by
->>>>>>> 6a6e3136
             representation context fields.
         names_by_version_ids (dict[ObjectId, List[str]]): Complex filtering
             using version ids and list of names under the version.
