--- conflicted
+++ resolved
@@ -789,7 +789,6 @@
             "validate_shapes": true
         },
         "ExtractPlayblast": {
-<<<<<<< HEAD
             "profiles": [
                 {
                     "task_types": [],
@@ -820,7 +819,8 @@
                                 125,
                                 255
                             ],
-                            "override_display": true
+                            "override_display": true,
+                            "displayGradient": true
                         },
                         "Generic": {
                             "isolate_view": true,
@@ -915,129 +915,6 @@
                             "overscan": 1.0
                         }
                     }
-=======
-            "capture_preset": {
-                "Codec": {
-                    "compression": "png",
-                    "format": "image",
-                    "quality": 95
-                },
-                "Display Options": {
-                    "override_display": true,
-                    "background": [
-                        125,
-                        125,
-                        125,
-                        255
-                    ],
-                    "backgroundBottom": [
-                        125,
-                        125,
-                        125,
-                        255
-                    ],
-                    "backgroundTop": [
-                        125,
-                        125,
-                        125,
-                        255
-                    ],
-                    "displayGradient": true
-                },
-                "Generic": {
-                    "isolate_view": true,
-                    "off_screen": true,
-                    "pan_zoom": false
-                },
-                "Renderer": {
-                    "rendererName": "vp2Renderer"
-                },
-                "Resolution": {
-                    "width": 1920,
-                    "height": 1080
-                },
-                "Viewport Options": {
-                    "override_viewport_options": true,
-                    "displayLights": "default",
-                    "displayTextures": true,
-                    "textureMaxResolution": 1024,
-                    "renderDepthOfField": true,
-                    "shadows": true,
-                    "twoSidedLighting": true,
-                    "lineAAEnable": true,
-                    "multiSample": 8,
-                    "useDefaultMaterial": false,
-                    "wireframeOnShaded": false,
-                    "xray": false,
-                    "jointXray": false,
-                    "backfaceCulling": false,
-                    "ssaoEnable": false,
-                    "ssaoAmount": 1,
-                    "ssaoRadius": 16,
-                    "ssaoFilterRadius": 16,
-                    "ssaoSamples": 16,
-                    "fogging": false,
-                    "hwFogFalloff": "0",
-                    "hwFogDensity": 0.0,
-                    "hwFogStart": 0,
-                    "hwFogEnd": 100,
-                    "hwFogAlpha": 0,
-                    "hwFogColorR": 1.0,
-                    "hwFogColorG": 1.0,
-                    "hwFogColorB": 1.0,
-                    "motionBlurEnable": false,
-                    "motionBlurSampleCount": 8,
-                    "motionBlurShutterOpenFraction": 0.2,
-                    "cameras": false,
-                    "clipGhosts": false,
-                    "deformers": false,
-                    "dimensions": false,
-                    "dynamicConstraints": false,
-                    "dynamics": false,
-                    "fluids": false,
-                    "follicles": false,
-                    "greasePencils": false,
-                    "grid": false,
-                    "hairSystems": true,
-                    "handles": false,
-                    "headsUpDisplay": false,
-                    "ikHandles": false,
-                    "imagePlane": true,
-                    "joints": false,
-                    "lights": false,
-                    "locators": false,
-                    "manipulators": false,
-                    "motionTrails": false,
-                    "nCloths": false,
-                    "nParticles": false,
-                    "nRigids": false,
-                    "controlVertices": false,
-                    "nurbsCurves": false,
-                    "hulls": false,
-                    "nurbsSurfaces": false,
-                    "particleInstancers": false,
-                    "pivots": false,
-                    "planes": false,
-                    "pluginShapes": false,
-                    "polymeshes": true,
-                    "strokes": false,
-                    "subdivSurfaces": false,
-                    "textures": false,
-                    "pluginObjects": {
-                        "gpuCacheDisplayFilter": false
-                    }
-                },
-                "Camera Options": {
-                    "displayGateMask": false,
-                    "displayResolution": false,
-                    "displayFilmGate": false,
-                    "displayFieldChart": false,
-                    "displaySafeAction": false,
-                    "displaySafeTitle": false,
-                    "displayFilmPivot": false,
-                    "displayFilmOrigin": false,
-                    "overscan": 1.0
->>>>>>> 29cfffda
                 }
             ]
         },
