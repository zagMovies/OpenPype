# -*- coding: utf-8 -*-
"""Submitting render job to Deadline.

This module is taking care of submitting job from Maya to Deadline. It
creates job and set correct environments. Its behavior is controlled by
``DEADLINE_REST_URL`` environment variable - pointing to Deadline Web Service
and :data:`MayaSubmitDeadline.use_published` property telling Deadline to
use published scene workfile or not.

If ``vrscene`` or ``assscene`` are detected in families, it will first
submit job to export these files and then dependent job to render them.

Attributes:
    payload_skeleton (dict): Skeleton payload data sent as job to Deadline.
        Default values are for ``MayaBatch`` plugin.

"""

from __future__ import print_function
import os
import getpass
import copy
import re
import hashlib
from datetime import datetime
import itertools
from collections import OrderedDict

import attr

from maya import cmds

from openpype.pipeline import legacy_io

<<<<<<< HEAD
# Documentation for keys available at:
# https://docs.thinkboxsoftware.com
#    /products/deadline/8.0/1_User%20Manual/manual
#    /manual-submission.html#job-info-file-options

payload_skeleton_template = {
    "JobInfo": {
        "BatchName": None,  # Top-level group name
        "Name": None,  # Job name, as seen in Monitor
        "UserName": None,
        "Plugin": "MayaBatch",
        "Frames": "{start}-{end}x{step}",
        "Comment": None,
        "Priority": 50,
    },
    "PluginInfo": {
        "SceneFile": None,  # Input
        "OutputFilePath": None,  # Output directory and filename
        "OutputFilePrefix": None,
        "Version": cmds.about(version=True),  # Mandatory for Deadline
        "UsingRenderLayers": True,
        "RenderLayer": None,  # Render only this layer
        "Renderer": None,
        "ProjectPath": None,  # Resolve relative references
        "RenderSetupIncludeLights": None,  # Include all lights flag.
    },
    "AuxFiles": []  # Mandatory for Deadline, may be empty
}


def _format_tiles(
        filename, index, tiles_x, tiles_y,
        width, height, prefix):
    """Generate tile entries for Deadline tile job.

    Returns two dictionaries - one that can be directly used in Deadline
    job, second that can be used for Deadline Assembly job configuration
    file.

    This will format tile names:

    Example::
        {
        "OutputFilename0Tile0": "_tile_1x1_4x4_Main_beauty.1001.exr",
        "OutputFilename0Tile1": "_tile_2x1_4x4_Main_beauty.1001.exr"
        }

    And add tile prefixes like:

    Example::
        Image prefix is:
        `maya/<Scene>/<RenderLayer>/<RenderLayer>_<RenderPass>`

        Result for tile 0 for 4x4 will be:
        `maya/<Scene>/<RenderLayer>/_tile_1x1_4x4_<RenderLayer>_<RenderPass>`

    Calculating coordinates is tricky as in Job they are defined as top,
    left, bottom, right with zero being in top-left corner. But Assembler
    configuration file takes tile coordinates as X, Y, Width and Height and
    zero is bottom left corner.

    Args:
        filename (str): Filename to process as tiles.
        index (int): Index of that file if it is sequence.
        tiles_x (int): Number of tiles in X.
        tiles_y (int): Number if tikes in Y.
        width (int): Width resolution of final image.
        height (int):  Height resolution of final image.
        prefix (str): Image prefix.

    Returns:
        (dict, dict): Tuple of two dictionaires - first can be used to
                      extend JobInfo, second has tiles x, y, width and height
                      used for assembler configuration.

    """
    tile = 0
    out = {"JobInfo": {}, "PluginInfo": {}}
    cfg = OrderedDict()
    w_space = width / tiles_x
    h_space = height / tiles_y

    cfg["TilesCropped"] = "False"

    for tile_x in range(1, tiles_x + 1):
        for tile_y in reversed(range(1, tiles_y + 1)):
            tile_prefix = "_tile_{}x{}_{}x{}_".format(
                tile_x, tile_y,
                tiles_x,
                tiles_y
            )
            out_tile_index = "OutputFilename{}Tile{}".format(
                str(index), tile
            )
            new_filename = "{}/{}{}".format(
                os.path.dirname(filename),
                tile_prefix,
                os.path.basename(filename)
            )
            out["JobInfo"][out_tile_index] = new_filename
            out["PluginInfo"]["RegionPrefix{}".format(str(tile))] = \
                "/{}".format(tile_prefix).join(prefix.rsplit("/", 1))

            out["PluginInfo"]["RegionTop{}".format(tile)] = int(height) - (tile_y * h_space)  # noqa: E501
            out["PluginInfo"]["RegionBottom{}".format(tile)] = int(height) - ((tile_y - 1) * h_space) - 1  # noqa: E501
            out["PluginInfo"]["RegionLeft{}".format(tile)] = (tile_x - 1) * w_space  # noqa: E501
            out["PluginInfo"]["RegionRight{}".format(tile)] = (tile_x * w_space) - 1  # noqa: E501

            cfg["Tile{}".format(tile)] = new_filename
            cfg["Tile{}Tile".format(tile)] = new_filename
            cfg["Tile{}FileName".format(tile)] = new_filename
            cfg["Tile{}X".format(tile)] = (tile_x - 1) * w_space

            cfg["Tile{}Y".format(tile)] = int(height) - (tile_y * h_space)

            cfg["Tile{}Width".format(tile)] = w_space
            cfg["Tile{}Height".format(tile)] = h_space

            tile += 1
    return out, cfg


def get_renderer_variables(renderlayer, root):
    """Retrieve the extension which has been set in the VRay settings.
=======
from openpype_modules.deadline import abstract_submit_deadline
from openpype_modules.deadline.abstract_submit_deadline import DeadlineJobInfo
>>>>>>> 6a6e3136


@attr.s
class MayaPluginInfo:
    SceneFile = attr.ib(default=None)   # Input
    OutputFilePath = attr.ib(default=None)  # Output directory and filename
    OutputFilePrefix = attr.ib(default=None)
    Version = attr.ib(default=None)  # Mandatory for Deadline
    UsingRenderLayers = attr.ib(default=True)
    RenderLayer = attr.ib(default=None)  # Render only this layer
    Renderer = attr.ib(default=None)
    ProjectPath = attr.ib(default=None)  # Resolve relative references
    RenderSetupIncludeLights = attr.ib(default=None)  # Include all lights flag


@attr.s
class PythonPluginInfo:
    ScriptFile = attr.ib()
    Version = attr.ib(default="3.6")
    Arguments = attr.ib(default=None)
    SingleFrameOnly = attr.ib(default=None)


@attr.s
class VRayPluginInfo:
    InputFilename = attr.ib(default=None)   # Input
    SeparateFilesPerFrame = attr.ib(default=None)
    VRayEngine = attr.ib(default="V-Ray")
    Width = attr.ib(default=None)
    Height = attr.ib(default=None)  # Mandatory for Deadline
    OutputFilePath = attr.ib(default=True)
    OutputFileName = attr.ib(default=None)  # Render only this layer


@attr.s
class ArnoldPluginInfo:
    ArnoldFile = attr.ib(default=None)


class MayaSubmitDeadline(abstract_submit_deadline.AbstractSubmitDeadline):

    label = "Submit Render to Deadline"
    hosts = ["maya"]
    families = ["renderlayer"]
    targets = ["local"]

    tile_assembler_plugin = "OpenPypeTileAssembler"
    priority = 50
    tile_priority = 50
    limit = []  # limit groups
    jobInfo = {}
    pluginInfo = {}
    group = "none"

    def get_job_info(self):
        job_info = DeadlineJobInfo(Plugin="MayaBatch")

        # todo: test whether this works for existing production cases
        #       where custom jobInfo was stored in the project settings
        job_info.update(self.jobInfo)

        instance = self._instance
        context = instance.context
<<<<<<< HEAD
        workspace = context.data["workspaceDir"]
        anatomy = context.data['anatomy']
        instance.data["toBeRenderedOn"] = "deadline"

        filepath = None
        patches = (
            context.data["project_settings"].get(
                "deadline", {}).get(
                "publish", {}).get(
                "MayaSubmitDeadline", {}).get(
                "scene_patches", {})
        )

        # Handle render/export from published scene or not ------------------
        if self.use_published:
            patched_files = []
            for i in context:
                if "workfile" not in i.data["families"]:
                    continue
                assert i.data["publish"] is True, (
                    "Workfile (scene) must be published along")
                template_data = i.data.get("anatomyData")
                rep = i.data.get("representations")[0].get("name")
                template_data["representation"] = rep
                template_data["ext"] = rep
                template_data["comment"] = None
                anatomy_filled = anatomy.format(template_data)
                template_filled = anatomy_filled["publish"]["path"]
                filepath = os.path.normpath(template_filled)
                self.log.info("Using published scene for render {}".format(
                    filepath))

                if not os.path.exists(filepath):
                    self.log.error("published scene does not exist!")
                    raise
                # now we need to switch scene in expected files
                # because <scene> token will now point to published
                # scene file and that might differ from current one
                new_scene = os.path.splitext(
                    os.path.basename(filepath))[0]
                orig_scene = os.path.splitext(
                    os.path.basename(context.data["currentFile"]))[0]
                exp = instance.data.get("expectedFiles")

                if isinstance(exp[0], dict):
                    # we have aovs and we need to iterate over them
                    new_exp = {}
                    for aov, files in exp[0].items():
                        replaced_files = []
                        for f in files:
                            replaced_files.append(
                                f.replace(orig_scene, new_scene)
                            )
                        new_exp[aov] = replaced_files
                    instance.data["expectedFiles"] = [new_exp]
                else:
                    new_exp = []
                    for f in exp:
                        new_exp.append(
                            f.replace(orig_scene, new_scene)
                        )
                    instance.data["expectedFiles"] = [new_exp]

                if instance.data.get("publishRenderMetadataFolder"):
                    instance.data["publishRenderMetadataFolder"] = \
                        instance.data["publishRenderMetadataFolder"].replace(
                            orig_scene, new_scene)
                self.log.info("Scene name was switched {} -> {}".format(
                    orig_scene, new_scene
                ))
                # patch workfile is needed
                if filepath not in patched_files:
                    patched_file = self._patch_workfile(filepath, patches)
                    patched_files.append(patched_file)

        all_instances = []
        for result in context.data["results"]:
            if (result["instance"] is not None and
               result["instance"] not in all_instances):  # noqa: E128
                all_instances.append(result["instance"])

        # fallback if nothing was set
        if not filepath:
            self.log.warning("Falling back to workfile")
            filepath = context.data["currentFile"]

        self.log.debug(filepath)

        # Gather needed data ------------------------------------------------
        default_render_file = instance.context.data.get('project_settings')\
            .get('maya')\
            .get('RenderSettings')\
            .get('default_render_image_folder')
        filename = os.path.basename(filepath)
        comment = context.data.get("comment", "")
        dirname = os.path.join(workspace, default_render_file)
        renderlayer = instance.data['setMembers']       # rs_beauty
        deadline_user = context.data.get("user", getpass.getuser())
=======
>>>>>>> 6a6e3136

        # Always use the original work file name for the Job name even when
        # rendering is done from the published Work File. The original work
        # file name is clearer because it can also have subversion strings,
        # etc. which are stripped for the published file.
        src_filepath = context.data["currentFile"]
        src_filename = os.path.basename(src_filepath)

        job_info.Name = "%s - %s" % (src_filename, instance.name)
        job_info.BatchName = src_filename
        job_info.Plugin = instance.data.get("mayaRenderPlugin", "MayaBatch")
        job_info.UserName = context.data.get("deadlineUser", getpass.getuser())

        # Deadline requires integers in frame range
        frames = "{start}-{end}x{step}".format(
            start=int(instance.data["frameStartHandle"]),
            end=int(instance.data["frameEndHandle"]),
            step=int(instance.data["byFrameStep"]),
        )
        job_info.Frames = frames

        job_info.Pool = instance.data.get("primaryPool")
        job_info.SecondaryPool = instance.data.get("secondaryPool")
        job_info.ChunkSize = instance.data.get("chunkSize", 10)
        job_info.Comment = context.data.get("comment")
        job_info.Priority = instance.data.get("priority", self.priority)
        job_info.FramesPerTask = instance.data.get("framesPerTask", 1)

        if self.group != "none" and self.group:
            job_info.Group = self.group

        if self.limit:
            job_info.LimitGroups = ",".join(self.limit)

<<<<<<< HEAD
        self.payload_skeleton["PluginInfo"]["RenderSetupIncludeLights"] = instance.data.get("renderSetupIncludeLights") # noqa
        # Adding file dependencies.
        dependencies = instance.context.data["fileDependencies"]
        dependencies.append(filepath)
        if self.asset_dependencies:
            for dependency in dependencies:
                key = "AssetDependency" + str(dependencies.index(dependency))
                self.payload_skeleton["JobInfo"][key] = dependency
=======
        # Add options from RenderGlobals
        render_globals = instance.data.get("renderGlobals", {})
        job_info.update(render_globals)
>>>>>>> 6a6e3136

        keys = [
            "FTRACK_API_KEY",
            "FTRACK_API_USER",
            "FTRACK_SERVER",
            "OPENPYPE_SG_USER",
            "AVALON_PROJECT",
            "AVALON_ASSET",
            "AVALON_TASK",
            "AVALON_APP_NAME",
            "OPENPYPE_DEV",
<<<<<<< HEAD
            "OPENPYPE_LOG_NO_COLORS",
=======
>>>>>>> 6a6e3136
            "OPENPYPE_VERSION"
        ]
        # Add mongo url if it's enabled
        if self._instance.context.data.get("deadlinePassMongoUrl"):
            keys.append("OPENPYPE_MONGO")

        environment = dict({key: os.environ[key] for key in keys
                            if key in os.environ}, **legacy_io.Session)

        for key in keys:
            value = environment.get(key)
            if not value:
                continue
            job_info.EnvironmentKeyValue[key] = value

        # to recognize job from PYPE for turning Event On/Off
        job_info.EnvironmentKeyValue["OPENPYPE_RENDER_JOB"] = "1"
        job_info.EnvironmentKeyValue["OPENPYPE_LOG_NO_COLORS"] = "1"

        # Adding file dependencies.
        if self.asset_dependencies:
            dependencies = instance.context.data["fileDependencies"]
            dependencies.append(context.data["currentFile"])
            for dependency in dependencies:
                job_info.AssetDependency += dependency

        # Add list of expected files to job
        # ---------------------------------
        exp = instance.data.get("expectedFiles")
        for filepath in self._iter_expected_files(exp):
            job_info.OutputDirectory += os.path.dirname(filepath)
            job_info.OutputFilename += os.path.basename(filepath)

        return job_info

    def get_plugin_info(self):

        instance = self._instance
        context = instance.context

        plugin_info = MayaPluginInfo(
            SceneFile=self.scene_path,
            Version=cmds.about(version=True),
            RenderLayer=instance.data['setMembers'],
            Renderer=instance.data["renderer"],
            RenderSetupIncludeLights=instance.data.get("renderSetupIncludeLights"),  # noqa
            ProjectPath=context.data["workspaceDir"],
            UsingRenderLayers=True,
        )

        plugin_payload = attr.asdict(plugin_info)

        # Patching with pluginInfo from settings
        for key, value in self.pluginInfo.items():
            plugin_payload[key] = value

        return plugin_payload

    def process_submission(self):

        instance = self._instance
        context = instance.context

        filepath = self.scene_path  # publish if `use_publish` else workfile

        # TODO: Avoid the need for this logic here, needed for submit publish
        # Store output dir for unified publisher (filesequence)
        expected_files = instance.data["expectedFiles"]
        first_file = next(self._iter_expected_files(expected_files))
        output_dir = os.path.dirname(first_file)
        instance.data["outputDir"] = output_dir
        instance.data["toBeRenderedOn"] = "deadline"

        # Patch workfile (only when use_published is enabled)
        if self.use_published:
            self._patch_workfile()

        # Gather needed data ------------------------------------------------
        workspace = context.data["workspaceDir"]
        default_render_file = instance.context.data.get('project_settings')\
            .get('maya')\
            .get('RenderSettings')\
            .get('default_render_image_folder')
        filename = os.path.basename(filepath)
        dirname = os.path.join(workspace, default_render_file)

        # Fill in common data to payload ------------------------------------
        # TODO: Replace these with collected data from CollectRender
        payload_data = {
            "filename": filename,
            "dirname": dirname,
        }

        # Submit preceding export jobs -------------------------------------
        export_job = None
        assert not all(x in instance.data["families"]
                       for x in ['vrayscene', 'assscene']), (
            "Vray Scene and Ass Scene options are mutually exclusive")

        if "vrayscene" in instance.data["families"]:
            self.log.debug("Submitting V-Ray scene render..")
            vray_export_payload = self._get_vray_export_payload(payload_data)
            export_job = self.submit(vray_export_payload)

            payload = self._get_vray_render_payload(payload_data)

        elif "assscene" in instance.data["families"]:
            self.log.debug("Submitting Arnold .ass standalone render..")
            ass_export_payload = self._get_arnold_export_payload(payload_data)
            export_job = self.submit(ass_export_payload)

            payload = self._get_arnold_render_payload(payload_data)
        else:
            self.log.debug("Submitting MayaBatch render..")
            payload = self._get_maya_payload(payload_data)

        # Add export job as dependency --------------------------------------
        if export_job:
            job_info, _ = payload
            job_info.JobDependency = export_job

        if instance.data.get("tileRendering"):
            # Prepare tiles data
            self._tile_render(payload)
        else:
            # Submit main render job
            job_info, plugin_info = payload
            self.submit(self.assemble_payload(job_info, plugin_info))

    def _tile_render(self, payload):
        """Submit as tile render per frame with dependent assembly jobs."""

        # As collected by super process()
        instance = self._instance

        payload_job_info, payload_plugin_info = payload
        job_info = copy.deepcopy(payload_job_info)
        plugin_info = copy.deepcopy(payload_plugin_info)

        # if we have sequence of files, we need to create tile job for
        # every frame
        job_info.TileJob = True
        job_info.TileJobTilesInX = instance.data.get("tilesX")
        job_info.TileJobTilesInY = instance.data.get("tilesY")

        tiles_count = job_info.TileJobTilesInX * job_info.TileJobTilesInY

        plugin_info["ImageHeight"] = instance.data.get("resolutionHeight")
        plugin_info["ImageWidth"] = instance.data.get("resolutionWidth")
        plugin_info["RegionRendering"] = True

        R_FRAME_NUMBER = re.compile(
            r".+\.(?P<frame>[0-9]+)\..+")  # noqa: N806, E501
        REPL_FRAME_NUMBER = re.compile(
            r"(.+\.)([0-9]+)(\..+)")  # noqa: N806, E501

        exp = instance.data["expectedFiles"]
        if isinstance(exp[0], dict):
            # we have aovs and we need to iterate over them
            # get files from `beauty`
            files = exp[0].get("beauty")
            # assembly files are used for assembly jobs as we need to put
            # together all AOVs
            assembly_files = list(
                itertools.chain.from_iterable(
                    [f for _, f in exp[0].items()]))
            if not files:
                # if beauty doesn't exist, use first aov we found
                files = exp[0].get(list(exp[0].keys())[0])
        else:
            files = exp
            assembly_files = files

        # Define frame tile jobs
        frame_file_hash = {}
        frame_payloads = {}
        file_index = 1
        for file in files:
            frame = re.search(R_FRAME_NUMBER, file).group("frame")

            new_job_info = copy.deepcopy(job_info)
            new_job_info.Name += " (Frame {} - {} tiles)".format(frame,
                                                                 tiles_count)
            new_job_info.TileJobFrame = frame

            new_plugin_info = copy.deepcopy(plugin_info)

            # Add tile data into job info and plugin info
            tiles_data = _format_tiles(
                file, 0,
                instance.data.get("tilesX"),
                instance.data.get("tilesY"),
                instance.data.get("resolutionWidth"),
                instance.data.get("resolutionHeight"),
                payload_plugin_info["OutputFilePrefix"]
            )[0]

            new_job_info.update(tiles_data["JobInfo"])
            new_plugin_info.update(tiles_data["PluginInfo"])

            self.log.info("hashing {} - {}".format(file_index, file))
            job_hash = hashlib.sha256(
                ("{}_{}".format(file_index, file)).encode("utf-8"))

            file_hash = job_hash.hexdigest()
            frame_file_hash[frame] = file_hash

            new_job_info.ExtraInfo[0] = file_hash
            new_job_info.ExtraInfo[1] = file

            frame_payloads[frame] = self.assemble_payload(
                job_info=new_job_info,
                plugin_info=new_plugin_info
            )
            file_index += 1

        self.log.info(
            "Submitting tile job(s) [{}] ...".format(len(frame_payloads)))

        # Submit frame tile jobs
        frame_tile_job_id = {}
        for frame, tile_job_payload in frame_payloads.items():
            job_id = self.submit(tile_job_payload)
            frame_tile_job_id[frame] = job_id

        # Define assembly payloads
        assembly_job_info = copy.deepcopy(job_info)
        assembly_job_info.Plugin = self.tile_assembler_plugin
        assembly_job_info.Name += " - Tile Assembly Job"
        assembly_job_info.Frames = 1
        assembly_job_info.MachineLimit = 1
        assembly_job_info.Priority = instance.data.get("tile_priority",
                                                       self.tile_priority)

        assembly_plugin_info = {
            "CleanupTiles": 1,
            "ErrorOnMissing": True,
            "Renderer": self._instance.data["renderer"]
        }

        assembly_payloads = []
        output_dir = self.job_info.OutputDirectory[0]
        for file in assembly_files:
            frame = re.search(R_FRAME_NUMBER, file).group("frame")

            frame_assembly_job_info = copy.deepcopy(assembly_job_info)
            frame_assembly_job_info.Name += " (Frame {})".format(frame)
            frame_assembly_job_info.OutputFilename[0] = re.sub(
                REPL_FRAME_NUMBER,
                "\\1{}\\3".format("#" * len(frame)), file)

            file_hash = frame_file_hash[frame]
            tile_job_id = frame_tile_job_id[frame]

            frame_assembly_job_info.ExtraInfo[0] = file_hash
            frame_assembly_job_info.ExtraInfo[1] = file
            frame_assembly_job_info.JobDependency = tile_job_id

            # write assembly job config files
            now = datetime.now()

            config_file = os.path.join(
                output_dir,
                "{}_config_{}.txt".format(
                    os.path.splitext(file)[0],
                    now.strftime("%Y_%m_%d_%H_%M_%S")
                )
            )
            try:
                if not os.path.isdir(output_dir):
                    os.makedirs(output_dir)
            except OSError:
                # directory is not available
                self.log.warning("Path is unreachable: "
                                 "`{}`".format(output_dir))

            with open(config_file, "w") as cf:
                print("TileCount={}".format(tiles_count), file=cf)
                print("ImageFileName={}".format(file), file=cf)
                print("ImageWidth={}".format(
                    instance.data.get("resolutionWidth")), file=cf)
                print("ImageHeight={}".format(
                    instance.data.get("resolutionHeight")), file=cf)

                tiles = _format_tiles(
                    file, 0,
                    instance.data.get("tilesX"),
                    instance.data.get("tilesY"),
                    instance.data.get("resolutionWidth"),
                    instance.data.get("resolutionHeight"),
                    payload_plugin_info["OutputFilePrefix"]
                )[1]
                for k, v in sorted(tiles.items()):
                    print("{}={}".format(k, v), file=cf)

            payload = self.assemble_payload(
                job_info=frame_assembly_job_info,
                plugin_info=assembly_plugin_info.copy(),
                # todo: aux file transfers don't work with deadline webservice
                # add config file as job auxFile
                # aux_files=[config_file]
            )
            assembly_payloads.append(payload)

        # Submit assembly jobs
        assembly_job_ids = []
        num_assemblies = len(assembly_payloads)
        for i, payload in enumerate(assembly_payloads):
            self.log.info(
                "submitting assembly job {} of {}".format(i + 1,
                                                          num_assemblies)
            )
            assembly_job_id = self.submit(payload)
            assembly_job_ids.append(assembly_job_id)

        instance.data["assemblySubmissionJobs"] = assembly_job_ids

    def _get_maya_payload(self, data):

        job_info = copy.deepcopy(self.job_info)

        if self.asset_dependencies:
            # Asset dependency to wait for at least the scene file to sync.
            job_info.AssetDependency += self.scene_path

        # Get layer prefix
        render_products = self._instance.data["renderProducts"]
        layer_metadata = render_products.layer_data
        layer_prefix = layer_metadata.filePrefix

        # This hack is here because of how Deadline handles Renderman version.
        # it considers everything with `renderman` set as version older than
        # Renderman 22, and so if we are using renderman > 21 we need to set
        # renderer string on the job to `renderman22`. We will have to change
        # this when Deadline releases new version handling this.
        renderer = self._instance.data["renderer"]
        if renderer == "renderman":
            try:
                from rfm2.config import cfg  # noqa
            except ImportError:
                raise Exception("Cannot determine renderman version")

            rman_version = cfg().build_info.version()  # type: str
            if int(rman_version.split(".")[0]) > 22:
                renderer = "renderman22"

        plugin_info = copy.deepcopy(self.plugin_info)
        plugin_info.update({
            # Output directory and filename
            "OutputFilePath": data["dirname"].replace("\\", "/"),
            "OutputFilePrefix": layer_prefix,
        })

        return job_info, plugin_info

    def _get_vray_export_payload(self, data):

        job_info = copy.deepcopy(self.job_info)
        job_info.Name = self._job_info_label("Export")

        # Get V-Ray settings info to compute output path
        vray_scene = self.format_vray_output_filename()

        plugin_info = {
            "Renderer": "vray",
            "SkipExistingFrames": True,
            "UseLegacyRenderLayers": True,
            "OutputFilePath": os.path.dirname(vray_scene)
        }

        return job_info, attr.asdict(plugin_info)

    def _get_arnold_export_payload(self, data):

        try:
            from openpype.scripts import export_maya_ass_job
        except Exception:
            raise AssertionError(
                "Expected module 'export_maya_ass_job' to be available")

        module_path = export_maya_ass_job.__file__
        if module_path.endswith(".pyc"):
            module_path = module_path[: -len(".pyc")] + ".py"

        script = os.path.normpath(module_path)

        job_info = copy.deepcopy(self.job_info)
        job_info.Name = self._job_info_label("Export")

        # Force a single frame Python job
        job_info.Plugin = "Python"
        job_info.Frames = 1

        renderlayer = self._instance.data["setMembers"]

        # add required env vars for the export script
        envs = {
            "AVALON_APP_NAME": os.environ.get("AVALON_APP_NAME"),
            "OPENPYPE_ASS_EXPORT_RENDER_LAYER": renderlayer,
            "OPENPYPE_ASS_EXPORT_SCENE_FILE": self.scene_path,
            "OPENPYPE_ASS_EXPORT_OUTPUT": job_info.OutputFilename[0],
            "OPENPYPE_ASS_EXPORT_START": int(self._instance.data["frameStartHandle"]),  # noqa
            "OPENPYPE_ASS_EXPORT_END":  int(self._instance.data["frameEndHandle"]),  # noqa
            "OPENPYPE_ASS_EXPORT_STEP": 1
        }
        for key, value in envs.items():
            if not value:
                continue
            job_info.EnvironmentKeyValue[key] = value

        plugin_info = PythonPluginInfo(
            ScriptFile=script,
            Version="3.6",
            Arguments="",
            SingleFrameOnly="True"
        )

        return job_info, attr.asdict(plugin_info)

    def _get_vray_render_payload(self, data):

        # Job Info
        job_info = copy.deepcopy(self.job_info)
        job_info.Name = self._job_info_label("Render")
        job_info.Plugin = "Vray"
        job_info.OverrideTaskExtraInfoNames = False

        # Plugin Info
        plugin_info = VRayPluginInfo(
            InputFilename=self.format_vray_output_filename(),
            SeparateFilesPerFrame=False,
            VRayEngine="V-Ray",
            Width=self._instance.data["resolutionWidth"],
            Height=self._instance.data["resolutionHeight"],
            OutputFilePath=job_info.OutputDirectory[0],
            OutputFileName=job_info.OutputFilename[0]
        )

        return job_info, attr.asdict(plugin_info)

    def _get_arnold_render_payload(self, data):

        # Job Info
        job_info = copy.deepcopy(self.job_info)
        job_info.Name = self._job_info_label("Render")
        job_info.Plugin = "Arnold"
        job_info.OverrideTaskExtraInfoNames = False

        # Plugin Info
        ass_file, _ = os.path.splitext(data["output_filename_0"])
        ass_filepath = ass_file + ".ass"

        plugin_info = ArnoldPluginInfo(
            ArnoldFile=ass_filepath
        )

        return job_info, attr.asdict(plugin_info)

    def format_vray_output_filename(self):
        """Format the expected output file of the Export job.

        Example:
            <Scene>/<Scene>_<Layer>/<Layer>
            "shot010_v006/shot010_v006_CHARS/CHARS_0001.vrscene"
        Returns:
            str

        """

        # "vrayscene/<Scene>/<Scene>_<Layer>/<Layer>"
        vray_settings = cmds.ls(type="VRaySettingsNode")
        node = vray_settings[0]
        template = cmds.getAttr("{}.vrscene_filename".format(node))
        scene, _ = os.path.splitext(self.scene_path)

        def smart_replace(string, key_values):
            new_string = string
            for key, value in key_values.items():
                new_string = new_string.replace(key, value)
            return new_string

        # Get workfile scene path without extension to format vrscene_filename
        scene_filename = os.path.basename(self.scene_path)
        scene_filename_no_ext, _ = os.path.splitext(scene_filename)

        layer = self._instance.data['setMembers']

        # Reformat without tokens
        output_path = smart_replace(
            template,
            {"<Scene>": scene_filename_no_ext,
             "<Layer>": layer})

        start_frame = int(self._instance.data["frameStartHandle"])
        workspace = self._instance.context.data["workspace"]
        filename_zero = "{}_{:04d}.vrscene".format(output_path, start_frame)
        filepath_zero = os.path.join(workspace, filename_zero)

        return filepath_zero.replace("\\", "/")

    def _patch_workfile(self):
        """Patch Maya scene.

        This will take list of patches (lines to add) and apply them to
        *published* Maya  scene file (that is used later for rendering).

        Patches are dict with following structure::
            {
                "name": "Name of patch",
                "regex": "regex of line before patch",
                "line": "line to insert"
            }

        """
        project_settings = self._instance.context.data["project_settings"]
        patches = (
            project_settings.get(
                "deadline", {}).get(
                "publish", {}).get(
                "MayaSubmitDeadline", {}).get(
                "scene_patches", {})
        )
        if not patches:
            return

        if not os.path.splitext(self.scene_path)[1].lower() != ".ma":
            self.log.debug("Skipping workfile patch since workfile is not "
                           ".ma file")
            return

        compiled_regex = [re.compile(p["regex"]) for p in patches]
        with open(self.scene_path, "r+") as pf:
            scene_data = pf.readlines()
            for ln, line in enumerate(scene_data):
                for i, r in enumerate(compiled_regex):
                    if re.match(r, line):
                        scene_data.insert(ln + 1, patches[i]["line"])
                        pf.seek(0)
                        pf.writelines(scene_data)
                        pf.truncate()
                        self.log.info("Applied {} patch to scene.".format(
                            patches[i]["name"]
                        ))

    def _job_info_label(self, label):
        return "{label} {job.Name} [{start}-{end}]".format(
            label=label,
            job=self.job_info,
            start=int(self._instance.data["frameStartHandle"]),
            end=int(self._instance.data["frameEndHandle"]),
        )

    @staticmethod
    def _iter_expected_files(exp):
        if isinstance(exp[0], dict):
            for _aov, files in exp[0].items():
                for file in files:
                    yield file
        else:
            for file in exp:
                yield file


def _format_tiles(
        filename, index, tiles_x, tiles_y,
        width, height, prefix):
    """Generate tile entries for Deadline tile job.

    Returns two dictionaries - one that can be directly used in Deadline
    job, second that can be used for Deadline Assembly job configuration
    file.

    This will format tile names:

    Example::
        {
        "OutputFilename0Tile0": "_tile_1x1_4x4_Main_beauty.1001.exr",
        "OutputFilename0Tile1": "_tile_2x1_4x4_Main_beauty.1001.exr"
        }

    And add tile prefixes like:

    Example::
        Image prefix is:
        `maya/<Scene>/<RenderLayer>/<RenderLayer>_<RenderPass>`

        Result for tile 0 for 4x4 will be:
        `maya/<Scene>/<RenderLayer>/_tile_1x1_4x4_<RenderLayer>_<RenderPass>`

        Calculating coordinates is tricky as in Job they are defined as top,
    left, bottom, right with zero being in top-left corner. But Assembler
    configuration file takes tile coordinates as X, Y, Width and Height and
    zero is bottom left corner.

    Args:
        filename (str): Filename to process as tiles.
        index (int): Index of that file if it is sequence.
        tiles_x (int): Number of tiles in X.
        tiles_y (int): Number of tiles in Y.
        width (int): Width resolution of final image.
        height (int):  Height resolution of final image.
        prefix (str): Image prefix.

    Returns:
        (dict, dict): Tuple of two dictionaries - first can be used to
                      extend JobInfo, second has tiles x, y, width and height
                      used for assembler configuration.

    """
    # Math used requires integers for correct output - as such
    # we ensure our inputs are correct.
    assert type(tiles_x) is int, "tiles_x must be an integer"
    assert type(tiles_y) is int, "tiles_y must be an integer"
    assert type(width) is int, "width must be an integer"
    assert type(height) is int, "height must be an integer"

    out = {"JobInfo": {}, "PluginInfo": {}}
    cfg = OrderedDict()
    w_space = width // tiles_x
    h_space = height // tiles_y

    cfg["TilesCropped"] = "False"

    tile = 0
    for tile_x in range(1, tiles_x + 1):
        for tile_y in reversed(range(1, tiles_y + 1)):
            tile_prefix = "_tile_{}x{}_{}x{}_".format(
                tile_x, tile_y,
                tiles_x,
                tiles_y
            )

            new_filename = "{}/{}{}".format(
                os.path.dirname(filename),
                tile_prefix,
                os.path.basename(filename)
            )

            top = height - (tile_y * h_space)
            bottom = height - ((tile_y - 1) * h_space) - 1
            left = (tile_x - 1) * w_space
            right = (tile_x * w_space) - 1

            # Job info
            out["JobInfo"]["OutputFilename{}Tile{}".format(index, tile)] = new_filename  # noqa: E501

            # Plugin Info
            out["PluginInfo"]["RegionPrefix{}".format(str(tile))] = \
                "/{}".format(tile_prefix).join(prefix.rsplit("/", 1))
            out["PluginInfo"]["RegionTop{}".format(tile)] = top
            out["PluginInfo"]["RegionBottom{}".format(tile)] = bottom
            out["PluginInfo"]["RegionLeft{}".format(tile)] = left
            out["PluginInfo"]["RegionRight{}".format(tile)] = right

            # Tile config
            cfg["Tile{}".format(tile)] = new_filename
            cfg["Tile{}Tile".format(tile)] = new_filename
            cfg["Tile{}FileName".format(tile)] = new_filename
            cfg["Tile{}X".format(tile)] = left
            cfg["Tile{}Y".format(tile)] = top
            cfg["Tile{}Width".format(tile)] = w_space
            cfg["Tile{}Height".format(tile)] = h_space

            tile += 1

    return out, cfg<|MERGE_RESOLUTION|>--- conflicted
+++ resolved
@@ -32,135 +32,8 @@
 
 from openpype.pipeline import legacy_io
 
-<<<<<<< HEAD
-# Documentation for keys available at:
-# https://docs.thinkboxsoftware.com
-#    /products/deadline/8.0/1_User%20Manual/manual
-#    /manual-submission.html#job-info-file-options
-
-payload_skeleton_template = {
-    "JobInfo": {
-        "BatchName": None,  # Top-level group name
-        "Name": None,  # Job name, as seen in Monitor
-        "UserName": None,
-        "Plugin": "MayaBatch",
-        "Frames": "{start}-{end}x{step}",
-        "Comment": None,
-        "Priority": 50,
-    },
-    "PluginInfo": {
-        "SceneFile": None,  # Input
-        "OutputFilePath": None,  # Output directory and filename
-        "OutputFilePrefix": None,
-        "Version": cmds.about(version=True),  # Mandatory for Deadline
-        "UsingRenderLayers": True,
-        "RenderLayer": None,  # Render only this layer
-        "Renderer": None,
-        "ProjectPath": None,  # Resolve relative references
-        "RenderSetupIncludeLights": None,  # Include all lights flag.
-    },
-    "AuxFiles": []  # Mandatory for Deadline, may be empty
-}
-
-
-def _format_tiles(
-        filename, index, tiles_x, tiles_y,
-        width, height, prefix):
-    """Generate tile entries for Deadline tile job.
-
-    Returns two dictionaries - one that can be directly used in Deadline
-    job, second that can be used for Deadline Assembly job configuration
-    file.
-
-    This will format tile names:
-
-    Example::
-        {
-        "OutputFilename0Tile0": "_tile_1x1_4x4_Main_beauty.1001.exr",
-        "OutputFilename0Tile1": "_tile_2x1_4x4_Main_beauty.1001.exr"
-        }
-
-    And add tile prefixes like:
-
-    Example::
-        Image prefix is:
-        `maya/<Scene>/<RenderLayer>/<RenderLayer>_<RenderPass>`
-
-        Result for tile 0 for 4x4 will be:
-        `maya/<Scene>/<RenderLayer>/_tile_1x1_4x4_<RenderLayer>_<RenderPass>`
-
-    Calculating coordinates is tricky as in Job they are defined as top,
-    left, bottom, right with zero being in top-left corner. But Assembler
-    configuration file takes tile coordinates as X, Y, Width and Height and
-    zero is bottom left corner.
-
-    Args:
-        filename (str): Filename to process as tiles.
-        index (int): Index of that file if it is sequence.
-        tiles_x (int): Number of tiles in X.
-        tiles_y (int): Number if tikes in Y.
-        width (int): Width resolution of final image.
-        height (int):  Height resolution of final image.
-        prefix (str): Image prefix.
-
-    Returns:
-        (dict, dict): Tuple of two dictionaires - first can be used to
-                      extend JobInfo, second has tiles x, y, width and height
-                      used for assembler configuration.
-
-    """
-    tile = 0
-    out = {"JobInfo": {}, "PluginInfo": {}}
-    cfg = OrderedDict()
-    w_space = width / tiles_x
-    h_space = height / tiles_y
-
-    cfg["TilesCropped"] = "False"
-
-    for tile_x in range(1, tiles_x + 1):
-        for tile_y in reversed(range(1, tiles_y + 1)):
-            tile_prefix = "_tile_{}x{}_{}x{}_".format(
-                tile_x, tile_y,
-                tiles_x,
-                tiles_y
-            )
-            out_tile_index = "OutputFilename{}Tile{}".format(
-                str(index), tile
-            )
-            new_filename = "{}/{}{}".format(
-                os.path.dirname(filename),
-                tile_prefix,
-                os.path.basename(filename)
-            )
-            out["JobInfo"][out_tile_index] = new_filename
-            out["PluginInfo"]["RegionPrefix{}".format(str(tile))] = \
-                "/{}".format(tile_prefix).join(prefix.rsplit("/", 1))
-
-            out["PluginInfo"]["RegionTop{}".format(tile)] = int(height) - (tile_y * h_space)  # noqa: E501
-            out["PluginInfo"]["RegionBottom{}".format(tile)] = int(height) - ((tile_y - 1) * h_space) - 1  # noqa: E501
-            out["PluginInfo"]["RegionLeft{}".format(tile)] = (tile_x - 1) * w_space  # noqa: E501
-            out["PluginInfo"]["RegionRight{}".format(tile)] = (tile_x * w_space) - 1  # noqa: E501
-
-            cfg["Tile{}".format(tile)] = new_filename
-            cfg["Tile{}Tile".format(tile)] = new_filename
-            cfg["Tile{}FileName".format(tile)] = new_filename
-            cfg["Tile{}X".format(tile)] = (tile_x - 1) * w_space
-
-            cfg["Tile{}Y".format(tile)] = int(height) - (tile_y * h_space)
-
-            cfg["Tile{}Width".format(tile)] = w_space
-            cfg["Tile{}Height".format(tile)] = h_space
-
-            tile += 1
-    return out, cfg
-
-
-def get_renderer_variables(renderlayer, root):
-    """Retrieve the extension which has been set in the VRay settings.
-=======
 from openpype_modules.deadline import abstract_submit_deadline
 from openpype_modules.deadline.abstract_submit_deadline import DeadlineJobInfo
->>>>>>> 6a6e3136
 
 
 @attr.s
@@ -224,107 +97,6 @@
 
         instance = self._instance
         context = instance.context
-<<<<<<< HEAD
-        workspace = context.data["workspaceDir"]
-        anatomy = context.data['anatomy']
-        instance.data["toBeRenderedOn"] = "deadline"
-
-        filepath = None
-        patches = (
-            context.data["project_settings"].get(
-                "deadline", {}).get(
-                "publish", {}).get(
-                "MayaSubmitDeadline", {}).get(
-                "scene_patches", {})
-        )
-
-        # Handle render/export from published scene or not ------------------
-        if self.use_published:
-            patched_files = []
-            for i in context:
-                if "workfile" not in i.data["families"]:
-                    continue
-                assert i.data["publish"] is True, (
-                    "Workfile (scene) must be published along")
-                template_data = i.data.get("anatomyData")
-                rep = i.data.get("representations")[0].get("name")
-                template_data["representation"] = rep
-                template_data["ext"] = rep
-                template_data["comment"] = None
-                anatomy_filled = anatomy.format(template_data)
-                template_filled = anatomy_filled["publish"]["path"]
-                filepath = os.path.normpath(template_filled)
-                self.log.info("Using published scene for render {}".format(
-                    filepath))
-
-                if not os.path.exists(filepath):
-                    self.log.error("published scene does not exist!")
-                    raise
-                # now we need to switch scene in expected files
-                # because <scene> token will now point to published
-                # scene file and that might differ from current one
-                new_scene = os.path.splitext(
-                    os.path.basename(filepath))[0]
-                orig_scene = os.path.splitext(
-                    os.path.basename(context.data["currentFile"]))[0]
-                exp = instance.data.get("expectedFiles")
-
-                if isinstance(exp[0], dict):
-                    # we have aovs and we need to iterate over them
-                    new_exp = {}
-                    for aov, files in exp[0].items():
-                        replaced_files = []
-                        for f in files:
-                            replaced_files.append(
-                                f.replace(orig_scene, new_scene)
-                            )
-                        new_exp[aov] = replaced_files
-                    instance.data["expectedFiles"] = [new_exp]
-                else:
-                    new_exp = []
-                    for f in exp:
-                        new_exp.append(
-                            f.replace(orig_scene, new_scene)
-                        )
-                    instance.data["expectedFiles"] = [new_exp]
-
-                if instance.data.get("publishRenderMetadataFolder"):
-                    instance.data["publishRenderMetadataFolder"] = \
-                        instance.data["publishRenderMetadataFolder"].replace(
-                            orig_scene, new_scene)
-                self.log.info("Scene name was switched {} -> {}".format(
-                    orig_scene, new_scene
-                ))
-                # patch workfile is needed
-                if filepath not in patched_files:
-                    patched_file = self._patch_workfile(filepath, patches)
-                    patched_files.append(patched_file)
-
-        all_instances = []
-        for result in context.data["results"]:
-            if (result["instance"] is not None and
-               result["instance"] not in all_instances):  # noqa: E128
-                all_instances.append(result["instance"])
-
-        # fallback if nothing was set
-        if not filepath:
-            self.log.warning("Falling back to workfile")
-            filepath = context.data["currentFile"]
-
-        self.log.debug(filepath)
-
-        # Gather needed data ------------------------------------------------
-        default_render_file = instance.context.data.get('project_settings')\
-            .get('maya')\
-            .get('RenderSettings')\
-            .get('default_render_image_folder')
-        filename = os.path.basename(filepath)
-        comment = context.data.get("comment", "")
-        dirname = os.path.join(workspace, default_render_file)
-        renderlayer = instance.data['setMembers']       # rs_beauty
-        deadline_user = context.data.get("user", getpass.getuser())
-=======
->>>>>>> 6a6e3136
 
         # Always use the original work file name for the Job name even when
         # rendering is done from the published Work File. The original work
@@ -359,20 +131,9 @@
         if self.limit:
             job_info.LimitGroups = ",".join(self.limit)
 
-<<<<<<< HEAD
-        self.payload_skeleton["PluginInfo"]["RenderSetupIncludeLights"] = instance.data.get("renderSetupIncludeLights") # noqa
-        # Adding file dependencies.
-        dependencies = instance.context.data["fileDependencies"]
-        dependencies.append(filepath)
-        if self.asset_dependencies:
-            for dependency in dependencies:
-                key = "AssetDependency" + str(dependencies.index(dependency))
-                self.payload_skeleton["JobInfo"][key] = dependency
-=======
         # Add options from RenderGlobals
         render_globals = instance.data.get("renderGlobals", {})
         job_info.update(render_globals)
->>>>>>> 6a6e3136
 
         keys = [
             "FTRACK_API_KEY",
@@ -384,10 +145,6 @@
             "AVALON_TASK",
             "AVALON_APP_NAME",
             "OPENPYPE_DEV",
-<<<<<<< HEAD
-            "OPENPYPE_LOG_NO_COLORS",
-=======
->>>>>>> 6a6e3136
             "OPENPYPE_VERSION"
         ]
         # Add mongo url if it's enabled
