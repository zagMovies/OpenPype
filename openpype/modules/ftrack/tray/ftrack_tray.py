import os
import time
import datetime
import threading

from Qt import QtCore, QtWidgets, QtGui

import ftrack_api
from openpype import resources
from openpype.lib import Logger
from openpype_modules.ftrack import resolve_ftrack_url, FTRACK_MODULE_DIR
from openpype_modules.ftrack.ftrack_server import socket_thread
from openpype_modules.ftrack.lib import credentials
from . import login_dialog

<<<<<<< HEAD
from openpype import resources
from openpype.lib import Logger


log = Logger.get_logger("FtrackModule")

=======
>>>>>>> 6a6e3136

class FtrackTrayWrapper:
    def __init__(self, module):
        self.module = module
        self.log = Logger.get_logger(self.__class__.__name__)

        self.thread_action_server = None
        self.thread_socket_server = None
        self.thread_timer = None

        self.bool_logged = False
        self.bool_action_server_running = False
        self.bool_action_thread_running = False
        self.bool_timer_event = False

        self.widget_login = login_dialog.CredentialsDialog(module)
        self.widget_login.login_changed.connect(self.on_login_change)
        self.widget_login.logout_signal.connect(self.on_logout)

        self.action_credentials = None
        self.tray_server_menu = None
        self.icon_logged = QtGui.QIcon(
            resources.get_resource("icons", "circle_green.png")
        )
        self.icon_not_logged = QtGui.QIcon(
            resources.get_resource("icons", "circle_orange.png")
        )

    def show_login_widget(self):
        self.widget_login.show()
        self.widget_login.activateWindow()
        self.widget_login.raise_()

    def show_ftrack_browser(self):
        QtGui.QDesktopServices.openUrl(self.module.ftrack_url)

    def validate(self):
        validation = False
        cred = credentials.get_credentials()
        ft_user = cred.get("username")
        ft_api_key = cred.get("api_key")
        validation = credentials.check_credentials(ft_user, ft_api_key)
        if validation:
            self.widget_login.set_credentials(ft_user, ft_api_key)
            self.module.set_credentials_to_env(ft_user, ft_api_key)
            self.log.info("Connected to Ftrack successfully")
            self.on_login_change()

            return validation

        if not validation and ft_user and ft_api_key:
            self.log.warning(
                "Current Ftrack credentials are not valid. {}: {} - {}".format(
                    str(os.environ.get("FTRACK_SERVER")), ft_user, ft_api_key
                )
            )

        self.log.info("Please sign in to Ftrack")
        self.bool_logged = False
        self.show_login_widget()
        self.set_menu_visibility()

        return validation

    # Necessary - login_dialog works with this method after logging in
    def on_login_change(self):
        self.bool_logged = True

        if self.action_credentials:
            self.action_credentials.setIcon(self.icon_logged)
            self.action_credentials.setToolTip(
                "Logged as user \"{}\"".format(
                    self.widget_login.user_input.text()
                )
            )

        self.set_menu_visibility()
        self.start_action_server()

    def on_logout(self):
        credentials.clear_credentials()
        self.stop_action_server()

        if self.action_credentials:
            self.action_credentials.setIcon(self.icon_not_logged)
            self.action_credentials.setToolTip("Logged out")

        self.log.info("Logged out of Ftrack")
        self.bool_logged = False
        self.set_menu_visibility()

    # Actions part
    def start_action_server(self):
        if self.thread_action_server is None:
            self.thread_action_server = threading.Thread(
                target=self.set_action_server
            )
            self.thread_action_server.start()

    def set_action_server(self):
        if self.bool_action_server_running:
            return

        self.bool_action_server_running = True
        self.bool_action_thread_running = False

        ftrack_url = self.module.ftrack_url
        os.environ["FTRACK_SERVER"] = ftrack_url

        min_fail_seconds = 5
        max_fail_count = 3
        wait_time_after_max_fail = 10

        # Threads data
        thread_name = "ActionServerThread"
        thread_port = 10021
        subprocess_path = (
            "{}/scripts/sub_user_server.py".format(FTRACK_MODULE_DIR)
        )
        if self.thread_socket_server is not None:
            self.thread_socket_server.stop()
            self.thread_socket_server.join()
            self.thread_socket_server = None

        last_failed = datetime.datetime.now()
        failed_count = 0

        ftrack_accessible = False
        printed_ftrack_error = False

        # Main loop
        while True:
            if not self.bool_action_server_running:
                self.log.debug("Action server was pushed to stop.")
                break

            # Check if accessible Ftrack and Mongo url
            if not ftrack_accessible:
                ftrack_accessible = resolve_ftrack_url(ftrack_url)

            # Run threads only if Ftrack is accessible
            if not ftrack_accessible:
                if not printed_ftrack_error:
                    self.log.warning(
                        "Can't access Ftrack {}".format(ftrack_url)
                    )

                if self.thread_socket_server is not None:
                    self.thread_socket_server.stop()
                    self.thread_socket_server.join()
                    self.thread_socket_server = None
                    self.bool_action_thread_running = False
                    self.set_menu_visibility()

                printed_ftrack_error = True

                time.sleep(1)
                continue

            printed_ftrack_error = False

            # Run backup thread which does not requeire mongo to work
            if self.thread_socket_server is None:
                if failed_count < max_fail_count:
                    self.thread_socket_server = socket_thread.SocketThread(
                        thread_name, thread_port, subprocess_path
                    )
                    self.thread_socket_server.start()
                    self.bool_action_thread_running = True
                    self.set_menu_visibility()

                elif failed_count == max_fail_count:
                    self.log.warning((
                        "Action server failed {} times."
                        " I'll try to run again {}s later"
                    ).format(
                        str(max_fail_count), str(wait_time_after_max_fail))
                    )
                    failed_count += 1

                elif ((
                    datetime.datetime.now() - last_failed
                ).seconds > wait_time_after_max_fail):
                    failed_count = 0

            # If thread failed test Ftrack and Mongo connection
            elif not self.thread_socket_server.isAlive():
                self.thread_socket_server.join()
                self.thread_socket_server = None
                ftrack_accessible = False

                self.bool_action_thread_running = False
                self.set_menu_visibility()

                _last_failed = datetime.datetime.now()
                delta_time = (_last_failed - last_failed).seconds
                if delta_time < min_fail_seconds:
                    failed_count += 1
                else:
                    failed_count = 0
                last_failed = _last_failed

            time.sleep(1)

        self.bool_action_thread_running = False
        self.bool_action_server_running = False
        self.set_menu_visibility()

    def reset_action_server(self):
        self.stop_action_server()
        self.start_action_server()

    def stop_action_server(self):
        try:
            self.bool_action_server_running = False
            if self.thread_socket_server is not None:
                self.thread_socket_server.stop()
                self.thread_socket_server.join()
                self.thread_socket_server = None

            if self.thread_action_server is not None:
                self.thread_action_server.join()
                self.thread_action_server = None

            self.log.info("Ftrack action server was forced to stop")

        except Exception:
            self.log.warning(
                "Error has happened during Killing action server",
                exc_info=True
            )

    # Definition of Tray menu
    def tray_menu(self, parent_menu):
        # Menu for Tray App
        tray_menu = QtWidgets.QMenu("Ftrack", parent_menu)

        # Actions - basic
        action_credentials = QtWidgets.QAction("Credentials", tray_menu)
        action_credentials.triggered.connect(self.show_login_widget)
        if self.bool_logged:
            icon = self.icon_logged
        else:
            icon = self.icon_not_logged
        action_credentials.setIcon(icon)
        tray_menu.addAction(action_credentials)
        self.action_credentials = action_credentials

        # Actions - server
        tray_server_menu = tray_menu.addMenu("Action server")

        self.action_server_run = QtWidgets.QAction(
            "Run action server", tray_server_menu
        )
        self.action_server_reset = QtWidgets.QAction(
            "Reset action server", tray_server_menu
        )
        self.action_server_stop = QtWidgets.QAction(
            "Stop action server", tray_server_menu
        )

        self.action_server_run.triggered.connect(self.start_action_server)
        self.action_server_reset.triggered.connect(self.reset_action_server)
        self.action_server_stop.triggered.connect(self.stop_action_server)

        tray_server_menu.addAction(self.action_server_run)
        tray_server_menu.addAction(self.action_server_reset)
        tray_server_menu.addAction(self.action_server_stop)

        self.tray_server_menu = tray_server_menu

        # Ftrack Browser
        browser_open = QtWidgets.QAction("Open Ftrack...", tray_menu)
        browser_open.triggered.connect(self.show_ftrack_browser)
        tray_menu.addAction(browser_open)
        self.browser_open = browser_open

        self.bool_logged = False
        self.set_menu_visibility()

        parent_menu.addMenu(tray_menu)

    def tray_exit(self):
        self.stop_action_server()
        self.stop_timer_thread()

    # Definition of visibility of each menu actions
    def set_menu_visibility(self):
        self.tray_server_menu.menuAction().setVisible(self.bool_logged)
        if self.bool_logged is False:
            if self.bool_timer_event is True:
                self.stop_timer_thread()
            return

        self.action_server_run.setVisible(not self.bool_action_server_running)
        self.action_server_reset.setVisible(self.bool_action_thread_running)
        self.action_server_stop.setVisible(self.bool_action_server_running)

        if self.bool_timer_event is False:
            self.start_timer_thread()

    def start_timer_thread(self):
        try:
            if self.thread_timer is None:
                self.thread_timer = FtrackEventsThread(self)
                self.bool_timer_event = True
                self.thread_timer.signal_timer_started.connect(
                    self.timer_started
                )
                self.thread_timer.signal_timer_stopped.connect(
                    self.timer_stopped
                )
                self.thread_timer.start()
        except Exception:
            pass

    def stop_timer_thread(self):
        try:
            if self.thread_timer is not None:
                self.thread_timer.terminate()
                self.thread_timer.wait()
                self.thread_timer = None

        except Exception as e:
            self.log.error("During Killing Timer event server: {0}".format(e))

    def changed_user(self):
        self.stop_action_server()
        self.module.set_credentials_to_env(None, None)
        self.validate()

    def start_timer_manager(self, data):
        if self.thread_timer is not None:
            self.thread_timer.ftrack_start_timer(data)

    def stop_timer_manager(self):
        if self.thread_timer is not None:
            self.thread_timer.ftrack_stop_timer()

    def timer_started(self, data):
        self.module.timer_started(data)

    def timer_stopped(self):
        self.module.timer_stopped()


class FtrackEventsThread(QtCore.QThread):
    # Senders
    signal_timer_started = QtCore.Signal(object)
    signal_timer_stopped = QtCore.Signal()

    def __init__(self, parent):
        super(FtrackEventsThread, self).__init__()
        cred = credentials.get_credentials()
        self.username = cred['username']
        self.user = None
        self.last_task = None

    def run(self):
        self.timer_session = ftrack_api.Session(auto_connect_event_hub=True)
        self.timer_session.event_hub.subscribe(
            'topic=ftrack.update and source.user.username={}'.format(
                self.username
            ),
            self.event_handler)

        user_query = 'User where username is "{}"'.format(self.username)
        self.user = self.timer_session.query(user_query).one()

        timer_query = 'Timer where user.username is "{}"'.format(self.username)
        timer = self.timer_session.query(timer_query).first()
        if timer is not None:
            self.last_task = timer['context']
            self.signal_timer_started.emit(
                self.get_data_from_task(self.last_task)
            )

        self.timer_session.event_hub.wait()

    def get_data_from_task(self, task_entity):
        data = {}
        data['task_name'] = task_entity['name']
        data['task_type'] = task_entity['type']['name']
        data['project_name'] = task_entity['project']['full_name']
        data['hierarchy'] = self.get_parents(task_entity['parent'])

        return data

    def get_parents(self, entity):
        output = []
        if entity.entity_type.lower() == 'project':
            return output
        output.extend(self.get_parents(entity['parent']))
        output.append(entity['name'])

        return output

    def event_handler(self, event):
        try:
            if event['data']['entities'][0]['objectTypeId'] != 'timer':
                return
        except Exception:
            return

        new = event['data']['entities'][0]['changes']['start']['new']
        old = event['data']['entities'][0]['changes']['start']['old']

        if old is None and new is None:
            return

        timer_query = 'Timer where user.username is "{}"'.format(self.username)
        timer = self.timer_session.query(timer_query).first()
        if timer is not None:
            self.last_task = timer['context']

        if old is None:
            self.signal_timer_started.emit(
                self.get_data_from_task(self.last_task)
            )
        elif new is None:
            self.signal_timer_stopped.emit()

    def ftrack_stop_timer(self):
        actual_timer = self.timer_session.query(
            'Timer where user_id = "{0}"'.format(self.user['id'])
        ).first()

        if actual_timer is not None:
            self.user.stop_timer()
            self.timer_session.commit()
            self.signal_timer_stopped.emit()

    def ftrack_start_timer(self, input_data):
        if self.user is None:
            return

        actual_timer = self.timer_session.query(
            'Timer where user_id = "{0}"'.format(self.user['id'])
        ).first()
        if (
            actual_timer is not None and
            input_data['task_name'] == self.last_task['name'] and
            input_data['hierarchy'][-1] == self.last_task['parent']['name']
        ):
            return

        input_data['entity_name'] = input_data['hierarchy'][-1]

        task_query = (
            'Task where name is "{task_name}"'
            ' and parent.name is "{entity_name}"'
            ' and project.full_name is "{project_name}"'
        ).format(**input_data)

        task = self.timer_session.query(task_query).one()
        self.last_task = task
        self.user.start_timer(task)
        self.timer_session.commit()
        self.signal_timer_started.emit(
            self.get_data_from_task(self.last_task)
        )<|MERGE_RESOLUTION|>--- conflicted
+++ resolved
@@ -13,15 +13,6 @@
 from openpype_modules.ftrack.lib import credentials
 from . import login_dialog
 
-<<<<<<< HEAD
-from openpype import resources
-from openpype.lib import Logger
-
-
-log = Logger.get_logger("FtrackModule")
-
-=======
->>>>>>> 6a6e3136
 
 class FtrackTrayWrapper:
     def __init__(self, module):
