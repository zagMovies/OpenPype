--- conflicted
+++ resolved
@@ -62,10 +62,5 @@
             raise KnownPublishError("Unable to retrieve version number from "
                                     "filename: {}".format(filename))
 
-<<<<<<< HEAD
         context.data['version'] = int(version)
-=======
-        rootVersion = int(version)
-        context.data['version'] = rootVersion
->>>>>>> 5f98c278
         self.log.info('Scene Version: %s' % context.data.get('version'))